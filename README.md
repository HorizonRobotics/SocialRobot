--- conflicted
+++ resolved
@@ -67,11 +67,7 @@
 
 <img src="media/pioneer.jpg" width="160" height="240" alt="pioneer"/> <img src="media/pr2.jpg" width="160" height="240" alt="pr2"/> <img src="media/turtlebot.jpg" width="160" height="240" alt="turtlebot"/> <img src="media/icub.jpg" width="160" height="240" alt="icub"/> <img src="media/youbot.jpg" width="160" height="240" alt="youbot"/>
 
-<<<<<<< HEAD
-The common functions for agents are in file [gazebo_agent.py](python/social_bot/gazebo_agent.py). It sets things up according to agent configuration file [agent_cfg.json](python/social_bot/models/agent_cfg.json).
-=======
-The common functions for agents like setting observation space and action space are in file [gazebo_agent.py](python/social_bot/gazebo_agent.py). Class GazeboAgent sets those things up accroding to agent configuration file [agent_cfg.json](python/social_bot/models/agent_cfg.json).
->>>>>>> 9d6510cb
+The common functions for agents like setting observation space and action space are in file [gazebo_agent.py](python/social_bot/gazebo_agent.py). Class GazeboAgent sets those things up according to agent configuration file [agent_cfg.json](python/social_bot/models/agent_cfg.json).
 
 Your can configure the type of observation using gin: with_language or not, use_image or not, and image_with_internal_states or not. Possible situations can be:
     low-dimensional full states,
