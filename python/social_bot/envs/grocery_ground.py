--- conflicted
+++ resolved
@@ -69,19 +69,11 @@
     """
 
     def __init__(self,
-<<<<<<< HEAD
-                 max_steps=1000,
-                 goal_name="ball",
-                 success_distance_thresh=0.5,
-                 fail_distance_thresh=3,
-                 random_range=8.0,
-=======
                  max_steps=500,
                  goal_name="ball",
                  success_distance_thresh=0.5,
                  fail_distance_thresh=3,
                  random_range=10.0,
->>>>>>> 10ee3ff3
                  random_goal=False,
                  sparse_reward=False,
                  reward_weight=1.0):
@@ -182,11 +174,7 @@
     def __init__(self,
                  reward_weight=1.0,
                  step_time=0.05,
-<<<<<<< HEAD
                  target='ball',
-=======
-                 target='goal',
->>>>>>> 10ee3ff3
                  agent_init_pos=(0, 0),
                  agent_pos_random_range=0):
         """
@@ -230,29 +218,11 @@
         self._pre_agent_pos = self.get_icub_extra_obs(agent)[:3]
         agent_sentence = yield
         done = False
-<<<<<<< HEAD
-        # set icub initial pose
-        x = self._agent_init_pos[0] + random.random() * self._random_range
-        y = self._agent_init_pos[1] + random.random() * self._random_range
-        agent_pos = np.array([x, y, 0.6])
-        # a trick from roboschool, to encourage optimal straight walk
-        orient = 0
-        if random.randint(0, 2) == 0:
-            orient = self._get_angle_to_target(agent_pos, 'iCub::root_link',
-                                               np.pi)
-        pose = (agent_pos, np.array([0, 0, orient]))
-        # one problem here is we can not control the sequence of task run(), if 
-        # this aux task is latter than main task, the target might be at initial
-        # pose and has not been randomly moved yet. Should find a way
-        # to fix the call order of run() for the tasks
-        agent.set_pose(pose)
-=======
         # set icub random initial pose
         x = self._agent_init_pos[0] + random.random() * self._random_range
         y = self._agent_init_pos[1] + random.random() * self._random_range
         orient = (random.random() - 0.5) * np.pi
         agent.set_pose(np.array([x, y, 0.6]), np.array([0, 0, orient]))
->>>>>>> 10ee3ff3
         while not done:
             # reward for not falling (alive reward)
             agent_height = np.array(agent.get_link_pose('iCub::head'))[0][2]
@@ -268,16 +238,6 @@
             # orientation cost, the agent should face towards the target
             # only orientation of root link is not enough here
             agent_pos = self.get_icub_extra_obs(agent)[:3]
-<<<<<<< HEAD
-            head_angel = self._get_angle_to_target(agent_pos, 'iCub::head')
-            root_angel = self._get_angle_to_target(agent_pos, 'iCub::root_link')
-            l_foot_angel = self._get_angle_to_target(
-                agent_pos, 'iCub::l_leg::l_foot', np.pi)
-            r_foot_angel = self._get_angle_to_target(
-                agent_pos, 'iCub::r_leg::r_foot', np.pi)
-            orient_cost = (np.abs(head_angel) + np.abs(root_angel) +
-                           np.abs(l_foot_angel) + np.abs(r_foot_angel)) / 4
-=======
             head_angle = self._get_angle_to_target(agent_pos, 'iCub::head')
             root_angle = self._get_angle_to_target(agent_pos, 'iCub::root_link')
             l_foot_angle = self._get_angle_to_target(
@@ -286,7 +246,6 @@
                 agent_pos, 'iCub::r_leg::r_foot', np.pi)
             orient_cost = (np.abs(head_angle) + np.abs(root_angle) +
                            np.abs(l_foot_angle) + np.abs(r_foot_angle)) / 4
->>>>>>> 10ee3ff3
             # sum all
             reward = standing_reward - 0.5 * movement_cost - 0.2 * orient_cost
             agent_sentence = yield TeacherAction(reward=reward, done=done)
@@ -864,11 +823,7 @@
         use_image_observation=use_image_obs,
         image_with_internal_states=image_with_internal_states,
         agent_type='icub',
-<<<<<<< HEAD
-        task_name='goal')
-=======
         task_name='kickball')
->>>>>>> 10ee3ff3
     env.render()
     step_cnt = 0
     last_done_time = time.time()
