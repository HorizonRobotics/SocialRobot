--- conflicted
+++ resolved
@@ -196,17 +196,9 @@
             world_string = self._insert_agent_to_world_file(world_file, agent_type)
         self._world = gazebo.new_world_from_string(world_string)
         self._world.step(20)
-<<<<<<< HEAD
         self._insert_objects(self._object_list)
-        self._world.info()
         self._agent = self._world.get_agent()
-
-=======
-        time.sleep(0.1)  # Avoid 'px!=0' error
-        self._random_insert_objects()
-        logging.debug(self._world.model_list_info())
         logging.debug(self._world.info())
->>>>>>> c92cb04e
         agent_cfgs = json.load(
             open(
                 os.path.join(social_bot.get_model_dir(), "agent_cfg.json"),
@@ -227,16 +219,10 @@
                     max_force=self._joints_limits[joint_index])
             self._agent_control_range = agent_cfg['pid_control_limit']
         else:
-<<<<<<< HEAD
             self._agent_control_range = np.array(self._joints_limits)
-        logger.info("joints to control: %s" % self._agent_joints)
         self._agent_camera = agent_cfg['camera_sensor']
-=======
-            self._agent_control_range = agent_cfg['control_limit']
-        self._agent_camera = agent_cfg['camera_sensor']
 
         logging.debug("joints to control: %s" % self._agent_joints)
->>>>>>> c92cb04e
 
         self._with_language = with_language
         self._use_image_obs = use_image_obs
