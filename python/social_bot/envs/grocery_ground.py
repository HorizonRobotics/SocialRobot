# Copyright (c) 2019 Horizon Robotics. All Rights Reserved.
#
# Licensed under the Apache License, Version 2.0 (the "License");
# you may not use this file except in compliance with the License.
# You may obtain a copy of the License at
#
#      http://www.apache.org/licenses/LICENSE-2.0
#
# Unless required by applicable law or agreed to in writing, software
# distributed under the License is distributed on an "AS IS" BASIS,
# WITHOUT WARRANTIES OR CONDITIONS OF ANY KIND, either express or implied.
# See the License for the specific language governing permissions and
# limitations under the License.
"""
A simple enviroment for an agent play on a groceryground
"""
import os
import time
from abc import abstractmethod
import math
import numpy as np
import random
import json
import PIL
import itertools
from absl import logging

import gym
from gym import spaces
import gin
from collections import OrderedDict

import social_bot
from social_bot import teacher
from social_bot import teacher_tasks
from social_bot.envs.gazebo_base import GazeboEnvBase
from social_bot.teacher import TaskGroup
from social_bot.teacher import TeacherAction
from social_bot.teacher_tasks import GoalTask
import social_bot.pygazebo as gazebo


class GroceryGroundTaskBase(teacher.Task):
    """
    A base task for grocery ground environment.
    """

    def __init__(self):
        self._agent = None
        self._world = None
        self._agent_name = None

    def setup(self, world, agent_name):
        """
        Setting things up during the initialization
        """
        self._world = world
        self._agent = self._world.get_agent()
        self._agent_name = agent_name


@gin.configurable
class GroceryGroundGoalTask(GroceryGroundTaskBase, GoalTask):
    """
    A simple task to find a goal on grocery ground.
    The goal of this task is to train the agent to navigate to an object.
    The name of the object is provided by the teacher. In each
    episode, the location of the goal object is randomly chosen.
    """

    def __init__(self,
                 max_steps=500,
                 goal_name="ball",
                 success_distance_thresh=0.5,
<<<<<<< HEAD
                 fail_distance_thresh=0.5,
=======
                 fail_distance_thresh=3,
>>>>>>> d510c7cd
                 random_range=10.0,
                 random_goal=False,
                 reward_weight=1.0):
        """
        Args:
            max_steps (int): episode will end if not reaching gaol in so many steps
            goal_name (string): name of the goal in the world
            success_distance_thresh (float): the goal is reached if it's within this distance to the agent
            fail_distance_thresh (float): if the agent moves away from the goal more than this distance,
                it's considered a failure and is givne reward -1
            random_range (float): the goal's random position range
            random_goal (bool): if ture, teacher will randomly select goal from the object list each episode
        """
        assert goal_name is not None, "Goal name needs to be set, not None."
        GoalTask.__init__(
            self,
            max_steps=max_steps,
            goal_name=goal_name,
            success_distance_thresh=success_distance_thresh,
            fail_distance_thresh=fail_distance_thresh,
            random_range=random_range)
        GroceryGroundTaskBase.__init__(self)
        self._random_goal = random_goal
        self._objects_in_world = [
            'placing_table', 'plastic_cup_on_table', 'coke_can_on_table',
            'hammer_on_table', 'cafe_table', 'ball'
        ]
        self._objects_to_insert = [
            'coke_can', 'table', 'bookshelf', 'car_wheel', 'plastic_cup',
            'beer', 'hammer'
        ]
        logging.info("goal_name %s, random_goal %d, fail_distance_thresh %f",
            self._goal_name, self._random_goal, fail_distance_thresh)
        self._pos_list = list(itertools.product(range(-5, 5), range(-5, 5)))
        self._pos_list.remove((0, 0))
        self.reward_weight = reward_weight
        self.task_vocab = self.task_vocab + self._objects_in_world + self._objects_to_insert

    def setup(self, world, agent_name):
        """
        Setting things up during the initialization
        """
        GroceryGroundTaskBase.setup(self, world, agent_name)
        self._insert_objects(self._objects_to_insert)

    def run(self, agent, world):
        self._random_move_objects()
        if self._random_goal:
            random_id = random.randrange(len(self._objects_to_insert))
            self.set_goal_name(self._objects_to_insert[random_id])
        yield from GoalTask.run(self, agent, world)

    def _insert_objects(self, object_list):
        obj_num = len(object_list)
        for obj_id in range(obj_num):
            model_name = object_list[obj_id]
            self._world.insertModelFile('model://' + model_name)
            logging.debug('model ' + model_name + ' inserted')
            self._world.step(20)
            # Sleep for a while waiting for Gazebo server to finish the inserting
            # operation. Or the model may not be completely inserted, boost will
            # throw 'px!=0' error when set_pose/get_pose of the model is called
            time.sleep(0.2)

    def _random_move_objects(self, random_range=10.0):
        obj_num = len(self._objects_to_insert)
        obj_pos_list = random.sample(self._pos_list, obj_num)
        for obj_id in range(obj_num):
            model_name = self._objects_to_insert[obj_id]
            loc = (obj_pos_list[obj_id][0], obj_pos_list[obj_id][1], 0)
            pose = (np.array(loc), (0, 0, 0))
            self._world.get_model(model_name).set_pose(pose)

    def task_specific_observation(self):
        """
        Args:
            None
        Returns:
            np.array of the extra observations should be added into the
            observation besides self states, for the non-image case
        """
        goal = self._world.get_model(self._goal_name)
        return np.array(goal.get_pose()[0]).flatten()


@gin.configurable
class ICubAuxiliaryTask(GroceryGroundTaskBase):
    """
    An auxiliary task spicified for iCub, to keep the agent from falling down
        and to encourage the agent walk
    """

    def __init__(self,
                 reward_weight=1.0,
                 step_time=0.05,
                 target='goal',
                 agent_init_pos=(0, 0),
                 agent_pos_random_range=0):
        """
        Args:
            reward_weight (float): the weight of the reward, should be tuned
                accroding to reward range of other tasks 
            step_time (float): used to caculate speed of the agent
            target (string): this is the target icub should face towards, since
                you may want the agent interact with something
            agent_init_pos (tuple): the expected initial position of the agent
            pos_random_range (float): random range of the initial position
        """
        super().__init__()
        self.reward_weight = reward_weight
        self.task_vocab = ['icub']
        self._step_time = step_time
        self._target_name = target
        self._pre_agent_pos = np.array([0, 0, 0], dtype=np.float32)
        self._agent_init_pos = agent_init_pos
        self._random_range = agent_pos_random_range

    def setup(self, world, agent_name):
        """
        Setting things up during the initialization
        """
        super().setup(world, agent_name)
        self._target = world.get_agent(self._target_name)
        agent_cfgs = json.load(
            open(
                os.path.join(social_bot.get_model_dir(), "agent_cfg.json"),
                'r'))
        self._joints = agent_cfgs[self._agent_name]['control_joints']

    def run(self, agent, world):
        """
        Start a teaching episode for this task.
        Args:
            agent (pygazebo.Agent): the learning agent 
            world (pygazebo.World): the simulation world
        """
        self._pre_agent_pos = self.get_icub_extra_obs(agent)[:3]
        agent_sentence = yield
        done = False
        # set icub random initial pose
        x = self._agent_init_pos[0] + random.random() * self._random_range
        y = self._agent_init_pos[1] + random.random() * self._random_range
        orient = (random.random() - 0.5) * np.pi
        agent.set_pose(np.array([x, y, 0.6]), np.array([0, 0, orient]))
        while not done:
            # reward for not falling (alive reward)
            agent_height = np.array(agent.get_link_pose('iCub::head'))[0][2]
            done = agent_height < 0.7  # fall down
            standing_reward = agent_height
            # movement cost, to avoid uncessary movements
            joint_pos = []
            for joint_name in self._joints:
                joint_state = self._agent.get_joint_state(joint_name)
                joint_pos.append(joint_state.get_positions())
            joint_pos = np.array(joint_pos).flatten()
            movement_cost = np.sum(np.abs(joint_pos)) / joint_pos.shape[0]
            # orientation cost, the agent should face towards the target
            # only orientation of root link is not enough here
            agent_pos = self.get_icub_extra_obs(agent)[:3]
            head_angle = self._get_angle_to_target(agent_pos, 'iCub::head')
            root_angle = self._get_angle_to_target(agent_pos, 'iCub::root_link')
            l_foot_angle = self._get_angle_to_target(
                agent_pos, 'iCub::l_leg::l_foot', np.pi)
            r_foot_angle = self._get_angle_to_target(
                agent_pos, 'iCub::r_leg::r_foot', np.pi)
            orient_cost = (np.abs(head_angle) + np.abs(root_angle) +
                           np.abs(l_foot_angle) + np.abs(r_foot_angle)) / 4
            # sum all
            reward = standing_reward - 0.5 * movement_cost - 0.2 * orient_cost
            agent_sentence = yield TeacherAction(reward=reward, done=done)

    @staticmethod
    def get_icub_extra_obs(icub_agent):
        """
        Get contacts_to_ground, pose of key ponit of icub and center of them.
        A static method, other task can use this to get additional icub info.
        Args:
            the agent
        Returns:
            np.array of the extra observations of icub, including average pos
        """

        def _get_contacts_to_ground(icub_agent, contacts_sensor):
            contacts = icub_agent.get_collisions(contacts_sensor)
            for collision in contacts:
                if collision[1] == 'ground_plane::link::collision':
                    return True
            return False

        root_pose = np.array(
            icub_agent.get_link_pose('iCub::root_link')).flatten()
        chest_pose = np.array(
            icub_agent.get_link_pose('iCub::chest')).flatten()
        l_foot_pose = np.array(
            icub_agent.get_link_pose('iCub::l_leg::l_foot')).flatten()
        r_foot_pose = np.array(
            icub_agent.get_link_pose('iCub::r_leg::r_foot')).flatten()
        foot_contacts = np.array([
            _get_contacts_to_ground(icub_agent, "l_foot_contact_sensor"),
            _get_contacts_to_ground(icub_agent, "r_foot_contact_sensor")
        ]).astype(np.float32)
        average_pos = np.sum([
            root_pose[0:3], chest_pose[0:3], l_foot_pose[0:3], r_foot_pose[0:3]
        ],
                             axis=0) / 4.0
        obs = np.concatenate((average_pos, root_pose, chest_pose, l_foot_pose,
                              r_foot_pose, foot_contacts))
        return obs

    def _get_angle_to_target(self, agent_pos, link_name, offset=0):
        """
        Get angle from a icub link, relative to target.
        Args:
            agent_pos (numpay array): the pos of agent
            link_name (string): link name of the agent
            offset (float): the yaw offset of link, for some links have initial internal rotation
        Returns:
            float, angle to target
        """
        yaw = self._agent.get_link_pose(link_name)[1][2]
        yaw = (yaw + offset) % (
            2 * np.pi
        ) - np.pi  # model icub has a globle built-in 180 degree rotation
        target_pos, _ = self._target.get_pose()
        walk_target_theta = np.arctan2(target_pos[1] - agent_pos[1],
                                       target_pos[0] - agent_pos[0])
        angle_to_target = walk_target_theta - yaw
        # wrap the range to [-pi, pi)
        angle_to_target = (angle_to_target + np.pi) % (2 * np.pi) - np.pi
        return angle_to_target

    def task_specific_observation(self):
        """
        Args:
            None
        Returns:
            np.array of the extra observations should be added into the
            observation besides self states, for the non-image case
        """
        icub_extra_obs = self.get_icub_extra_obs(self._agent)
        agent_pos = icub_extra_obs[:3]
        agent_speed = (agent_pos - self._pre_agent_pos) / self._step_time
        self._pre_agent_pos = agent_pos
        yaw = self._agent.get_link_pose('iCub::root_link')[1][2]
        angle_to_target = self._get_angle_to_target(agent_pos,
                                                    'iCub::root_link')
        rot_minus_yaw = np.array([[np.cos(-yaw), -np.sin(-yaw), 0],
                                  [np.sin(-yaw), np.cos(-yaw), 0], [0, 0, 1]])
        vx, vy, vz = np.dot(rot_minus_yaw, agent_speed)  # rotate to agent view
        orientation_ob = np.array(
            [np.sin(angle_to_target),
             np.cos(angle_to_target), vx, vy, vz], dtype=np.float32)
        return np.concatenate([icub_extra_obs] + [orientation_ob])


@gin.configurable
class GroceryGroundKickBallTask(GroceryGroundTaskBase, GoalTask):
    """
    A simple task to kick a ball to the goal. Simple reward shaping is used to
    guide the agent run to the ball first:
        Agent will receive 100 when succefully kick the ball into the goal.
        Agent will receive the speed of getting closer to the ball before touching the
            ball within 45 degrees of agent direction. The reward is trunked within
            parameter target_speed.
        Agent will receive negative normalized distance from ball to goal after
            touching the ball within the direction. An offset of "target_speed + 1" is
            included since touching the goal must be better than not touching.
    """

    def __init__(self,
                 max_steps=500,
                 goal_name="goal",
                 success_distance_thresh=0.5,
                 fail_distance_thresh=0.5,
                 random_range=5.0,
                 target_speed=2.0,
                 step_time=0.1,
                 reward_weight=1.0):
        """
        Args:
            max_steps (int): episode will end if not reaching gaol in so many steps
            goal_name (string): name of the goal in the world
            success_distance_thresh (float): the goal is reached if it's within this distance to the agent
            fail_distance_thresh (float): if the agent moves away from the goal more than this distance,
                it's considered a failure and is given reward -1
            random_range (float): the goal's random position range
            target_speed (float): the target speed runing to the ball. The agent will receive no more 
                higher reward when its speed is higher than target_speed.
            step_time (float): used to caculate speed of the agent
            reward_weight (float): the weight of the reward
        """
        GoalTask.__init__(
            self,
            max_steps=max_steps,
            goal_name=goal_name,
            fail_distance_thresh=fail_distance_thresh,
            random_range=random_range)
        GroceryGroundTaskBase.__init__(self)
        self._goal_name = 'goal'
        self._success_distance_thresh = success_distance_thresh,
        self._objects_in_world = [
            'placing_table', 'plastic_cup_on_table', 'coke_can_on_table',
            'hammer_on_table', 'cafe_table', 'ball'
        ]
        self._step_time = step_time
        self._target_speed = target_speed
        self.reward_weight = reward_weight
        self.task_vocab = self.task_vocab + self._objects_in_world

    def setup(self, world, agent_name):
        """
        Setting things up during the initialization
        """
        GroceryGroundTaskBase.setup(self, world, agent_name)
        goal_sdf = """
        <?xml version='1.0'?>
        <sdf version ='1.4'>
        <model name ='goal'>
            <static>1</static>
            <include>
                <uri>model://robocup_3Dsim_goal</uri>
            </include>
            <pose frame=''>-5.0 0 0 0 -0 3.14159265</pose>
        </model>
        </sdf>
        """
        self._world.insertModelFromSdfString(goal_sdf)
        time.sleep(0.2)
        self._world.step(20)

    def run(self, agent, world):
        """
        Start a teaching episode for this task.
        Args:
            agent (pygazebo.Agent): the learning agent
            world (pygazebo.World): the simulation world
        """
        agent_sentence = yield
        goal = world.get_agent(self._goal_name)
        ball = world.get_agent('ball')
        goal_loc, dir = goal.get_pose()
        self._move_goal(ball, np.array(goal_loc))
        agent_loc, dir = agent.get_pose()
        ball_loc, _ = ball.get_pose()
        prev_dist = np.linalg.norm(
            np.array(ball_loc)[:2] - np.array(agent_loc)[:2])
        init_goal_dist = np.linalg.norm(
            np.array(ball_loc)[:2] - np.array(goal_loc)[:2])
        steps = 0
        hitted_ball = False
        while steps < self._max_steps:
            steps += 1
            if not hitted_ball:
                agent_loc, dir = agent.get_pose()
                if self._agent_name.find('icub') != -1:
                    # For agent icub, we need to use the average pos here
                    agent_loc = ICubAuxiliaryTask.get_icub_extra_obs(self._agent)[:3]
                ball_loc, _ = ball.get_pose()
                dist = np.linalg.norm(
                    np.array(ball_loc)[:2] - np.array(agent_loc)[:2])
                # distance/step_time so that number is in m/s, trunk to target_speed
                progress_reward = min(self._target_speed,
                                      (prev_dist - dist) / self._step_time)
                prev_dist = dist
                if dist < 0.3:
                    dir = np.array([math.cos(dir[2]), math.sin(dir[2])])
                    goal_dir = (np.array(ball_loc[0:2]) - np.array(
                        agent_loc[0:2])) / dist
                    dot = sum(dir * goal_dir)
                    if dot > 0.707:
                        # within 45 degrees of the agent direction
                        hitted_ball = True
                agent_sentence = yield TeacherAction(reward=progress_reward)
            else:
                goal_loc, _ = goal.get_pose()
                ball_loc, _ = ball.get_pose()
                dist = np.linalg.norm(np.array(ball_loc)[:2] - np.array(goal_loc)[:2])
                if dist < self._success_distance_thresh:
                    agent_sentence = yield TeacherAction(
                        reward=100.0, sentence="well done", done=True)
                else:
                    agent_sentence = yield TeacherAction(
                        reward=self._target_speed + 3 - dist / init_goal_dist)
        yield TeacherAction(reward=-1.0, sentence="failed", done=True)

    def task_specific_observation(self):
        model_list = [
            'ball',
            'goal',
        ]
        model_poss = []
        model_vels = []
        for model_id in range(len(model_list)):
            model = self._world.get_model(model_list[model_id])
            model_poss.append(model.get_pose()[0])
            model_vels.append(model.get_velocities()[0])
        model_poss = np.array(model_poss).flatten()
        model_vels = np.array(model_vels).flatten()
        return np.concatenate((model_poss, model_vels), axis=0)


@gin.configurable
class GroceryGround(GazeboEnvBase):
    """
    The envionment support agent type of pr2_noplugin, pioneer2dx_noplugin,
    turtlebot, icub, and irobot create for now. Note that for the models without
    camera sensor (like irobot create), you can not use image as observation.

    Joints of the agent are controllable by force or pid controller,

    The observation space is a numpy array or a dict with keys 'image',
    'states', 'sentence', depends on the configuration.
    If without language and internal_states, observation is a numpy array:
        pure image (use_image_observation=True)
        pure low-dimentional states (use_image_observation=False)
    Otherwise observation is a dict, it could be:
        image and internal states (part of the low-dimentional states)
        image and language sequence
        image, internal states and language sequence
        pure low-dimensional states and language sequence

    The objects are rearranged each time the environment is reseted.

    Agent will receive a reward provided by the teacher. The goal's position
    can also be controlled by the teacher.

    """

    def __init__(self,
                 with_language=False,
                 use_image_observation=False,
                 image_with_internal_states=False,
                 task_name='goal',
                 agent_type='pioneer2dx_noplugin',
                 world_time_precision=None,
                 step_time=0.1,
                 port=None,
                 action_cost=0.0,
                 resized_image_size=(64, 64),
                 image_data_format='channels_last',
                 vocab_sequence_length=20):
        """
        Args:
            with_language (bool): The observation will be a dict with an extra sentence
            use_image_observation (bool): Use image, or use low-dimentional states as
                observation. Poses in the states observation are in world coordinate
            image_with_internal_states (bool): If true, the agent's self internal states
                i.e., joint position and velocities would be available together with image.
                Only affect if use_image_observation is true
            task_name (string): the teacher task, now there are 2 tasks,
                a simple goal task: 'goal'
                a simple kicking ball task: 'kickball'
            agent_type (string): Select the agent robot, supporting pr2_noplugin,
                pioneer2dx_noplugin, turtlebot, irobot create and icub_with_hands for now
                note that 'agent_type' should be the same str as the model's name
            world_time_precision (float|None): if not none, the time precision of
                simulator, i.e., the max_step_size defined in the agent cfg file, will be
                override. e.g., '0.002' for a 2ms sim step
            step_time (float): the peroid of one step of the environment.
                step_time / world_time_precision is how many simulator substeps during one
                environment step. for some complex agent, i.e., icub, using step_time of 0.05 is better
            port: Gazebo port, need to specify when run multiple environment in parallel
            action_cost (float): Add an extra action cost to reward, which helps to train
                an energy/forces efficency policy or reduce unnecessary movements
            resized_image_size (None|tuple): If None, use the original image size
                from the camera. Otherwise, the original image will be resized
                to (width, height)
            image_data_format (str):  One of `channels_last` or `channels_first`.
                The ordering of the dimensions in the images.
                `channels_last` corresponds to images with shape
                `(height, width, channels)` while `channels_first` corresponds
                to images with shape `(channels, height, width)`.
        """

        agent_cfgs = json.load(
            open(
                os.path.join(social_bot.get_model_dir(), "agent_cfg.json"),
                'r'))
        agent_cfg = agent_cfgs[agent_type]

        wf_path = os.path.join(social_bot.get_world_dir(),
                               "grocery_ground.world")
        with open(wf_path, 'r+') as world_file:
            world_string = self._insert_agent_to_world_file(
                world_file, agent_type)
        if world_time_precision is None:
            world_time_precision = agent_cfg['max_sim_step_time']
        sub_steps = int(round(step_time / world_time_precision))
        sim_time_cfg = ["//physics//max_step_size=" + str(world_time_precision)]

        super(GroceryGround, self).__init__(
            world_string=world_string, world_config=sim_time_cfg, port=port)

        self._teacher = teacher.Teacher(task_groups_exclusive=False)
        if task_name is None or task_name == 'goal':
<<<<<<< HEAD
            main_task = GroceryGroundGoalTask(
                max_steps=200,
                success_distance_thresh=0.5,
                fail_distance_thresh=3.0,
                random_goal=with_language)
=======
            main_task = GroceryGroundGoalTask()
>>>>>>> d510c7cd
        elif task_name == 'kickball':
            main_task = GroceryGroundKickBallTask(step_time=step_time)
        else:
            logging.debug("upsupported task name: " + task_name)

        main_task_group = TaskGroup()
        main_task_group.add_task(main_task)
        self._teacher.add_task_group(main_task_group)
        if agent_type.find('icub') != -1:
            icub_aux_task_group = TaskGroup()
            icub_standing_task = ICubAuxiliaryTask(step_time=step_time)
            icub_aux_task_group.add_task(icub_standing_task)
            self._teacher.add_task_group(icub_aux_task_group)
        self._teacher._build_vocab_from_tasks()
        self._seq_length = vocab_sequence_length
        if self._teacher.vocab_size:
            # using MultiDiscrete instead of DiscreteSequence so gym
            # _spec_from_gym_space won't complain.
            self._sentence_space = gym.spaces.MultiDiscrete(
                [self._teacher.vocab_size] * self._seq_length)
        self._sub_steps = sub_steps

        self._world.step(20)
        self._agent = self._world.get_agent()
        for task_group in self._teacher.get_task_groups():
            for task in task_group.get_tasks():
                task.setup(self._world, agent_type)

        logging.debug(self._world.info())
        self._agent_joints = agent_cfg['control_joints']
        joint_states = list(
            map(lambda s: self._agent.get_joint_state(s), self._agent_joints))
        self._joints_limits = list(
            map(lambda s: s.get_effort_limits()[0], joint_states))
        if agent_cfg['use_pid']:
            for joint_index in range(len(self._agent_joints)):
                self._agent.set_pid_controller(
                    self._agent_joints[joint_index],
                    'velocity',
                    p=0.02,
                    d=0.00001,
                    max_force=self._joints_limits[joint_index])
            self._agent_control_range = agent_cfg['pid_control_limit']
        else:
            self._agent_control_range = np.array(self._joints_limits)
        self._agent_camera = agent_cfg['camera_sensor']

        logging.debug("joints to control: %s" % self._agent_joints)

        self._action_cost = action_cost
        self._with_language = with_language
        self._use_image_obs = use_image_observation
        self._image_with_internal_states = self._use_image_obs and image_with_internal_states
        assert image_data_format in ('channels_first', 'channels_last')
        self._data_format = image_data_format
        self._resized_image_size = resized_image_size
        self._substep_time = world_time_precision

        self._control_space = gym.spaces.Box(
            low=-1.0,
            high=1.0,
            shape=[len(self._agent_joints)],
            dtype=np.float32)
        if self._with_language:
            self.action_space = gym.spaces.Dict(
                control=self._control_space, sentence=self._sentence_space)
        else:
            self.action_space = self._control_space

        self.reset()
        obs_sample = self._get_observation_with_sentence("hello")
        if self._with_language or self._image_with_internal_states:
            self.observation_space = self._construct_dict_space(
                obs_sample, self._teacher.vocab_size)
        elif self._use_image_obs:
            self.observation_space = gym.spaces.Box(
                low=0, high=255, shape=obs_sample.shape, dtype=np.uint8)
        else:
            self.observation_space = gym.spaces.Box(
                low=-np.inf,
                high=np.inf,
                shape=obs_sample.shape,
                dtype=np.float32)

    def reset(self):
        """
        Args:
            None
        Returns:
            Observaion of the first step
        """
        self._collision_cnt = 0
        self._cum_reward = 0.0
        self._steps_in_this_episode = 0
        self._world.reset()
        self._teacher.reset(self._agent, self._world)
        # the first call of "teach() after "done" will reset the task
        teacher_action = self._teacher.teach("")
        # Give an intilal random pose offset by take random action
        actions = self._control_space.sample()
        controls = dict(
            zip(self._agent_joints, self._agent_control_range * actions))
        self._agent.take_action(controls)
        self._world.step(self._sub_steps)
        obs = self._get_observation_with_sentence(teacher_action.sentence)
        return obs

    def step(self, action):
        """
        Args:
            action (dict|int): If with_language, action is a dictionary
                    with key "control" and "sentence".
                    action['control'] is a vector whose dimention is
                    len(_joint_names). action['sentence'] is a sentence sequence.
                    If not with_language, it is an int for the action id.
        Returns:
            If with_language, it is a dictionary with key 'data' and 'sentence'
            If not with_language, it is a numpy.array or image for observation
        """
        if self._with_language:
            sentence = action.get('sentence', None)
            if type(sentence) != str:
                sentence = self._teacher.sequence_to_sentence(sentence)
            action_ctrl = action['control']
        else:
            sentence = ''
            action_ctrl = action
        controls = np.clip(action_ctrl, -1.0, 1.0) * self._agent_control_range
        controls = dict(zip(self._agent_joints, controls))
        self._agent.take_action(controls)
        self._world.step(self._sub_steps)
        teacher_action = self._teacher.teach(sentence)
        obs = self._get_observation_with_sentence(teacher_action.sentence)
        self._steps_in_this_episode += 1
        ctrl_cost = np.sum(np.square(action_ctrl)) / action_ctrl.shape[0]
        reward = teacher_action.reward - self._action_cost * ctrl_cost
        self._cum_reward += reward
        if teacher_action.done:
            logging.debug("episode ends at cum reward:" +
                          str(self._cum_reward))
        return obs, reward, teacher_action.done, {}

    def _insert_agent_to_world_file(self, world_file, model):
        content = world_file.read()
        insert_pos = content.find("<!-- AGENT-INSERTION-POINT -->")
        assert insert_pos != -1, "Can not found insertion point in world file"
        content = list(content)
        insert_str = "<include> <uri>model://" + model + "</uri> </include>\n"
        content.insert(insert_pos, insert_str)
        return "".join(content)

    def _get_camera_observation(self):
        image = np.array(
            self._agent.get_camera_observation(self._agent_camera), copy=False)
        if self._resized_image_size:
            image = PIL.Image.fromarray(image).resize(self._resized_image_size,
                                                      PIL.Image.ANTIALIAS)
            image = np.array(image, copy=False)
        if self._data_format == "channels_first":
            image = np.transpose(image, [2, 0, 1])
        return image

    def _get_low_dim_full_states(self):
        task_specific_ob = self._teacher.get_task_pecific_observation()
        agent_pose = np.array(self._agent.get_pose()).flatten()
        agent_vel = np.array(self._agent.get_velocities()).flatten()
        internal_states = self._get_internal_states(self._agent,
                                                    self._agent_joints)
        obs = np.concatenate(
            (task_specific_ob, agent_pose, agent_vel, internal_states), axis=0)
        return obs

    def _create_observation_dict(self, sentence_raw):
        obs = OrderedDict()
        if self._use_image_obs:
            obs['image'] = self._get_camera_observation()
            if self._image_with_internal_states:
                obs['states'] = self._get_internal_states(
                    self._agent, self._agent_joints)
        else:
            obs['states'] = self._get_low_dim_full_states()
        if self._with_language:
            obs['sentence'] = self._teacher.sentence_to_sequence(
                sentence_raw, self._seq_length)
        return obs

    def _get_observation_with_sentence(self, sentence_raw):
        if self._image_with_internal_states or self._with_language:
            # observation is an OrderedDict
            obs = self._create_observation_dict(sentence_raw)
        elif self._use_image_obs:  # observation is pure image
            obs = self._get_camera_observation()
        else:  # observation is pure low-dimentional states
            obs = self._get_low_dim_full_states()
        return obs


class GroceryGroundImage(GroceryGround):
    def __init__(self, port=None):
        super(GroceryGroundImage, self).__init__(
            use_image_observation=True,
            image_with_internal_states=False,
            with_language=False,
            port=port)


class GroceryGroundLanguage(GroceryGround):
    def __init__(self, port=None):
        super(GroceryGroundLanguage, self).__init__(
            use_image_observation=False,
            image_with_internal_states=False,
            with_language=True,
            port=port)


class GroceryGroundImageLanguage(GroceryGround):
    def __init__(self, port=None):
        super(GroceryGroundImageLanguage, self).__init__(
            use_image_observation=True,
            image_with_internal_states=False,
            with_language=True,
            port=port)


class GroceryGroundImageSelfStatesLanguage(GroceryGround):
    def __init__(self, port=None):
        super(GroceryGroundImageSelfStatesLanguage, self).__init__(
            use_image_observation=True,
            image_with_internal_states=True,
            with_language=True,
            port=port)


def main():
    """
    Simple testing of this environment.
    """
    import matplotlib.pyplot as plt
    with_language = True
    use_image_obs = False
    image_with_internal_states = True
    fig = None
    env = GroceryGround(
        with_language=with_language,
        use_image_observation=use_image_obs,
        image_with_internal_states=image_with_internal_states,
        agent_type='icub',
        task_name='kickball')
    env.render()
    while True:
        actions = env._control_space.sample()
        if with_language:
            actions = dict(control=actions, sentence="hello")
        obs, _, done, _ = env.step(actions)
        if with_language and (env._steps_in_this_episode == 1 or done):
            seq = obs["sentence"]
            logging.info("sentence_seq: " + str(seq))
            logging.info("sentence_raw: " +
                         env._teacher.sequence_to_sentence(seq))
        if use_image_obs:
            if with_language or image_with_internal_states:
                obs = obs['image']
            if fig is None:
                fig = plt.imshow(obs)
            else:
                fig.set_data(obs)
            plt.pause(0.00001)
        if done:
            env.reset()


if __name__ == "__main__":
    logging.set_verbosity(logging.DEBUG)
    main()<|MERGE_RESOLUTION|>--- conflicted
+++ resolved
@@ -72,11 +72,7 @@
                  max_steps=500,
                  goal_name="ball",
                  success_distance_thresh=0.5,
-<<<<<<< HEAD
-                 fail_distance_thresh=0.5,
-=======
                  fail_distance_thresh=3,
->>>>>>> d510c7cd
                  random_range=10.0,
                  random_goal=False,
                  reward_weight=1.0):
@@ -572,15 +568,7 @@
 
         self._teacher = teacher.Teacher(task_groups_exclusive=False)
         if task_name is None or task_name == 'goal':
-<<<<<<< HEAD
-            main_task = GroceryGroundGoalTask(
-                max_steps=200,
-                success_distance_thresh=0.5,
-                fail_distance_thresh=3.0,
-                random_goal=with_language)
-=======
             main_task = GroceryGroundGoalTask()
->>>>>>> d510c7cd
         elif task_name == 'kickball':
             main_task = GroceryGroundKickBallTask(step_time=step_time)
         else:
