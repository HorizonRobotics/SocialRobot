--- conflicted
+++ resolved
@@ -75,16 +75,13 @@
                  fail_distance_thresh=3,
                  random_range=10.0,
                  random_goal=False,
-<<<<<<< HEAD
                  sparse_reward=True,
-=======
                  use_curriculum_training=False,
                  start_range=0,
                  increase_range_by_percent=50.,
                  reward_thresh_to_increase_range=0.4,
                  percent_full_range_in_curriculum=0.1,
                  max_reward_q_length=100,
->>>>>>> 1751b974
                  reward_weight=1.0):
         """
         Args:
@@ -119,10 +116,7 @@
             goal_name=goal_name,
             success_distance_thresh=success_distance_thresh,
             fail_distance_thresh=fail_distance_thresh,
-<<<<<<< HEAD
             sparse_reward=sparse_reward,
-            random_range=random_range)
-=======
             random_range=random_range,
             use_curriculum_training=use_curriculum_training,
             start_range=start_range,
@@ -130,7 +124,6 @@
             reward_thresh_to_increase_range=reward_thresh_to_increase_range,
             percent_full_range_in_curriculum=percent_full_range_in_curriculum,
             max_reward_q_length=max_reward_q_length)
->>>>>>> 1751b974
         GroceryGroundTaskBase.__init__(self)
         self._random_goal = random_goal
         self._objects_in_world = [
@@ -141,14 +134,10 @@
             'coke_can', 'table', 'bookshelf', 'car_wheel', 'plastic_cup',
             'beer', 'hammer'
         ]
-<<<<<<< HEAD
-        logging.debug("goal_name %s, random_goal %d, fail_distance_thresh %f",
-=======
         self._goals = self._objects_to_insert
         if self._random_goal:
             self._goals = self._goal_name.split(',')
         logging.info("goal_name %s, random_goal %d, fail_distance_thresh %f,",
->>>>>>> 1751b974
             self._goal_name, self._random_goal, fail_distance_thresh)
         if GoalTask.should_use_curriculum_training(self):
             logging.info("start_range %f, reward_thresh_to_increase_range %f",
