# Copyright (c) 2019 Horizon Robotics. All Rights Reserved.
#
# Licensed under the Apache License, Version 2.0 (the "License");
# you may not use this file except in compliance with the License.
# You may obtain a copy of the License at
#
#      http://www.apache.org/licenses/LICENSE-2.0
#
# Unless required by applicable law or agreed to in writing, software
# distributed under the License is distributed on an "AS IS" BASIS,
# WITHOUT WARRANTIES OR CONDITIONS OF ANY KIND, either express or implied.
# See the License for the specific language governing permissions and
# limitations under the License.
"""
A simple enviroment for an agent play on a groceryground
"""
import os
import time
from abc import abstractmethod
import math
import numpy as np
import random
import json
import PIL
import itertools
from absl import logging

import gym
from gym import spaces
import gin
from collections import OrderedDict

import social_bot
from social_bot import teacher
from social_bot.envs.gazebo_base import GazeboEnvBase
from social_bot.teacher import TeacherAction
from social_bot.teacher import DiscreteSequence
from social_bot.teacher import TaskGroup
from social_bot.teacher_tasks import GoalTask
import social_bot.pygazebo as gazebo


class GroceryGroundTaskBase(teacher.Task):
    """
    A base task for grocery ground environment.
    """

    def __init__(self):
        self._agent = None
        self._world = None
        self._agent_name = None

    def setup(self, world, agent_name):
        """
        Setting things up during the initialization
        """
        self._world = world
        self._agent = self._world.get_agent()
        self._agent_name = agent_name

    @abstractmethod
    def run(self):
        """
        run() use yield to generate TeacherAction
        """
        pass

    @abstractmethod
    def task_specific_observation(self):
        """
        Args:
            None
        Returns:
            np.array of the extra observations should be added into the
            observation besides self states, for the non-image case
        """
        pass


class GroceryGroundGoalTask(GroceryGroundTaskBase, GoalTask):
    """
    A simple task to find a goal on grocery ground.
    The goal of this task is to train the agent to navigate to an object.
    The name of the object is provided by the teacher. In each
    episode, the location of the goal object is randomly chosen.
    """

    def __init__(self,
                 max_steps=500,
                 goal_name="goal",
                 success_distance_thresh=0.5,
                 fail_distance_thresh=0.5,
                 random_range=2.0,
                 random_goal=False):
        """
        Args:
            max_steps (int): episode will end if not reaching gaol in so many steps
            goal_name (string): name of the goal in the world
            success_distance_thresh (float): the goal is reached if it's within this distance to the agent
            fail_distance_thresh (float): if the agent moves away from the goal more than this distance,
                it's considered a failure and is givne reward -1
            random_range (float): the goal's random position range
            random_goal (bool): if ture, teacher will randomly select goal from the object list each episode
        """
        GoalTask.__init__(
            self,
            max_steps=max_steps,
            goal_name=goal_name,
            success_distance_thresh=success_distance_thresh,
            fail_distance_thresh=fail_distance_thresh,
            random_range=random_range)
        GroceryGroundTaskBase.__init__(self)
        self._random_goal = random_goal
        self._goal_name = 'ball'
        self._objects_in_world = [
            'placing_table', 'plastic_cup_on_table', 'coke_can_on_table',
            'hammer_on_table', 'cafe_table', 'ball'
        ]
        self._objects_to_insert = [
            'coke_can', 'table', 'bookshelf', 'car_wheel', 'plastic_cup',
            'beer', 'hammer'
        ]
        self._pos_list = list(itertools.product(range(-5, 5), range(-5, 5)))
        self._pos_list.remove((0, 0))
        self.task_vocab = self.task_vocab + self._objects_in_world + self._objects_to_insert

    def setup(self, world, agent_name):
        """
        Setting things up during the initialization
        """
        GroceryGroundTaskBase.setup(self, world, agent_name)
        self._insert_objects(self._objects_to_insert)

    def run(self, agent, world):
        self._random_move_objects()
        if self._random_goal:
            random_id = random.randrange(len(self._objects_to_insert))
            self.set_goal_name(self._objects_to_insert[random_id])
        yield from GoalTask.run(self, agent, world)

    def _insert_objects(self, object_list):
        obj_num = len(object_list)
        for obj_id in range(obj_num):
            model_name = object_list[obj_id]
            self._world.insertModelFile('model://' + model_name)
            logging.debug('model ' + model_name + ' inserted')
            self._world.step(20)
            # Sleep for a while waiting for Gazebo server to finish the inserting
            # operation. Or the model may not be completely inserted, boost will
            # throw 'px!=0' error when set_pose/get_pose of the model is called
            time.sleep(0.2)

    def _random_move_objects(self, random_range=10.0):
        obj_num = len(self._objects_to_insert)
        obj_pos_list = random.sample(self._pos_list, obj_num)
        for obj_id in range(obj_num):
            model_name = self._objects_to_insert[obj_id]
            loc = (obj_pos_list[obj_id][0], obj_pos_list[obj_id][1], 0)
            pose = (np.array(loc), (0, 0, 0))
            self._world.get_model(model_name).set_pose(pose)

    def task_specific_observation(self):
        """
        Args:
            None
        Returns:
            np.array of the extra observations should be added into the
            observation besides self states, for the non-image case
        """
        goal = self._world.get_model(self._goal_name)
        return np.array(goal.get_pose()[0]).flatten()


class ICubStandingTask(GroceryGroundTaskBase):
    """
    A simple task spicified for iCub, to keep the agent from falling down.
    """
    
    def __init__(self):
        super()
        self.task_vocab = ['icub', 'walk']

    def _get_contacts_to_ground(self, contacts_sensor):
        contacts = self._agent.get_collisions(contacts_sensor)
        for collision in contacts:
            if collision[1] == 'ground_plane::link::collision':
                return True
        return False

    def run(self, agent, world):
        """
        Start a teaching episode for this task.
        Args:
            agent (pygazebo.Agent): the learning agent 
            world (pygazebo.World): the simulation world
        """
        while True:
            torso_pose = agent.get_link_pose('iCub::chest')
            agent_height = np.array(torso_pose).flatten()[2]
            done = agent_height < 0.58
            agent_sentence = yield TeacherAction(reward=agent_height-0.58, done=done)

    def task_specific_observation(self):
        """
        Args:
            None
        Returns:
            np.array of the extra observations should be added into the
            observation besides self states, for the non-image case
        """
        root_pose = np.array(
            self._agent.get_link_pose('iCub::root_link')).flatten()
        chest_pose = np.array(
            self._agent.get_link_pose('iCub::chest')).flatten()
        l_foot_pose = np.array(
            self._agent.get_link_pose('iCub::l_leg::l_foot')).flatten()
        r_foot_pose = np.array(
            self._agent.get_link_pose('iCub::r_leg::r_foot')).flatten()
        foot_contacts = np.array([
            self._get_contacts_to_ground("l_foot_contact_sensor"),
            self._get_contacts_to_ground("r_foot_contact_sensor")
        ]).astype(np.float32)
        obs = np.concatenate((root_pose, chest_pose, l_foot_pose, r_foot_pose,
            foot_contacts))
        return obs


class GroceryGroundKickBallTask(GroceryGroundTaskBase, GoalTask):
    """
    A simple task to kick a ball to the goal. Simple reward shaping is used to
    guide the agent run to the ball first:
        Agent will receive 100 when succefully kick the ball into the goal;
        Agent will receive negative normalized distance from agent to ball before
            touching the ball within 45 degrees of agent direction;
        Agent will receive negative normalized distance from ball to goal plus 1
            after before touching the ball within the direction;
    """

    def __init__(self,
                 max_steps=500,
                 goal_name="goal",
                 success_distance_thresh=0.5,
                 fail_distance_thresh=0.5,
                 random_range=2.0):
        """
        Args:
            max_steps (int): episode will end if not reaching gaol in so many steps
            goal_name (string): name of the goal in the world
            success_distance_thresh (float): the goal is reached if it's within this distance to the agent
            fail_distance_thresh (float): if the agent moves away from the goal more than this distance,
                it's considered a failure and is givne reward -1
            random_range (float): the goal's random position range
        """
        GoalTask.__init__(
            self,
            max_steps=max_steps,
            goal_name=goal_name,
            success_distance_thresh=success_distance_thresh,
            fail_distance_thresh=fail_distance_thresh,
            random_range=random_range)
        GroceryGroundTaskBase.__init__(self)
        self._goal_name = 'goal'
        self._success_distance_thresh = 0.5,
        self._objects_in_world = [
            'placing_table', 'plastic_cup_on_table', 'coke_can_on_table',
            'hammer_on_table', 'cafe_table', 'ball'
        ]
        self.task_vocab = self.task_vocab + self._objects_in_world

    def setup(self, world, agent_name):
        """
        Setting things up during the initialization
        """
        GroceryGroundTaskBase.setup(self, world, agent_name)
        goal_sdf = """
        <?xml version='1.0'?>
        <sdf version ='1.4'>
        <model name ='goal'>
            <static>1</static>
            <include>
                <uri>model://robocup_3Dsim_goal</uri>
            </include>
            <pose frame=''>-5.0 0 0 0 -0 3.14159265</pose>
        </model>
        </sdf>
        """
        self._world.insertModelFromSdfString(goal_sdf)
        time.sleep(0.2)
        self._world.step(20)

    def run(self, agent, world):
        """
        Start a teaching episode for this task.
        Args:
            agent (pygazebo.Agent): the learning agent
            world (pygazebo.World): the simulation world
        """
        agent_sentence = yield
        goal = world.get_agent(self._goal_name)
        ball = world.get_agent('ball')
        goal_loc, dir = goal.get_pose()
        self._move_goal(ball, np.array(goal_loc))
        steps = 0
        hitted_ball = False
        while steps < self._max_steps:
            steps += 1
            if not hitted_ball:
                agent_loc, dir = agent.get_pose()
                ball_loc, _ = ball.get_pose()
                dist = np.linalg.norm(np.array(ball_loc) - np.array(agent_loc))
                if dist < 0.35:
                    dir = np.array([math.cos(dir[2]), math.sin(dir[2])])
                    goal_dir = (np.array(ball_loc[0:2]) - np.array(
                        agent_loc[0:2])) / dist
                    dot = sum(dir * goal_dir)
                    if dot > 0.707:
                        # within 45 degrees of the agent direction
                        hitted_ball = True
                agent_sentence = yield TeacherAction(
                    reward=-dist / self._random_range)
            else:
                goal_loc, _ = goal.get_pose()
                ball_loc, _ = ball.get_pose()
                dist = np.linalg.norm(np.array(ball_loc) - np.array(goal_loc))
                if dist < self._success_distance_thresh:
                    agent_sentence = yield TeacherAction(
                        reward=100.0, sentence="well done", done=True)
                else:
                    agent_sentence = yield TeacherAction(
                        reward=1.0 - dist / self._random_range)
        yield TeacherAction(reward=-1.0, sentence="failed", done=True)

    def task_specific_observation(self):
        model_list = [
            'ball',
            self._goal_name,
        ]
        model_poss = []
        model_vels = []
        for model_id in range(len(model_list)):
            model = self._world.get_model(model_list[model_id])
            model_poss.append(model.get_pose()[0])
            model_vels.append(model.get_velocities()[0])
        model_poss = np.array(model_poss).flatten()
        model_vels = np.array(model_vels).flatten()
        return np.concatenate((model_poss, model_vels), axis=0)


@gin.configurable
class GroceryGround(GazeboEnvBase):
    """
    The envionment support agent type of pr2_noplugin, pioneer2dx_noplugin,
    turtlebot, icub, and irobot create for now. Note that for the models without
    camera sensor (like irobot create), you can not use image as observation.

    Joints of the agent are controllable by force or pid controller,

    The observation space is a numpy array or a dict with keys 'image',
    'states', 'sentence', depends on the configuration.
    If without language and internal_states, observation is a numpy array:
        pure image (use_image_observation=True)
        pure low-dimentional states (use_image_observation=False)
    Otherwise observation is a dict, it could be:
        image and internal states (part of the low-dimentional states)
        image and language sequence
        image, internal states and language sequence
        pure low-dimensional states and language sequence

    The objects are rearranged each time the environment is reseted.

    Agent will receive a reward provided by the teacher. The goal's position is
    can also be controlled by the teacher.

    """

    def __init__(self,
                 with_language=False,
                 use_image_observation=False,
                 image_with_internal_states=False,
                 task_name='goal',
                 agent_type='pioneer2dx_noplugin',
                 port=None,
                 resized_image_size=(64, 64),
                 data_format='channels_last'):
        """
        Args:
            with_language (bool): The observation will be a dict with an extra sentence
            use_image_observation (bool): Use image, or use low-dimentional states as
                observation. Poses in the states observation are in world coordinate
            image_with_internal_states (bool): If true, the agent's self internal states
                i.e., joint position and velocities would be available together with image.
                Only affect if use_image_observation is true
            task_name (string): the teacher task, now there are 2 tasks,
                a simple goal task: 'goal'
                a simple kicking ball task: 'kickball'
            agent_type (string): Select the agent robot, supporting pr2_noplugin,
                pioneer2dx_noplugin, turtlebot, irobot create and icub_with_hands for now
                note that 'agent_type' should be the same str as the model's name
            port: Gazebo port, need to specify when run multiple environment in parallel
            resized_image_size (None|tuple): If None, use the original image size
                from the camera. Otherwise, the original image will be resized
                to (width, height)
            data_format (str):  One of `channels_last` or `channels_first`.
                The ordering of the dimensions in the images.
                `channels_last` corresponds to images with shape
                `(height, width, channels)` while `channels_first` corresponds
                to images with shape `(channels, height, width)`.
        """
        super(GroceryGround, self).__init__(port=port)

        self._teacher = teacher.Teacher(task_groups_exclusive=False)
        if task_name is None or task_name == 'goal':
            grocery_task = GroceryGroundGoalTask(
                max_steps=200,
                success_distance_thresh=0.5,
                fail_distance_thresh=3.0,
                random_goal=with_language,
                random_range=10.0)
        elif task_name == 'kickball':
            grocery_task = GroceryGroundKickBallTask(
                max_steps=200, random_range=7.0)
        else:
            logging.debug("upsupported task name: " + task_name)
<<<<<<< HEAD
        main_task_group = TaskGroup()
        main_task_group.add_task(grocery_task)
        self._teacher.add_task_group(main_task_group)
        if agent_type.find('icub') != -1:
            aux_task_group = TaskGroup()
            icub_standing_task = ICubStandingTask()
            aux_task_group.add_task(icub_standing_task)
            self._teacher.add_task_group(aux_task_group)
        self._teacher.build_vocab_from_tasks()
=======
        task_group.add_task(self._teacher_task)
        self._teacher.add_task_group(task_group)
>>>>>>> 36e0dfee
        self._seq_length = 20
        self._sentence_space = DiscreteSequence(self._teacher.vocab_size,
                                                self._seq_length)

        wf_path = os.path.join(social_bot.get_world_dir(),
                               "grocery_ground.world")
        with open(wf_path, 'r+') as world_file:
            world_string = self._insert_agent_to_world_file(
                world_file, agent_type)
        self._world = gazebo.new_world_from_string(world_string)
        self._world.step(20)
        self._agent = self._world.get_agent()
        for task_group in self._teacher.get_task_group():
            for gro_task in task_group.get_tasks():
                gro_task.setup(self._world, agent_type)

        logging.debug(self._world.info())
        agent_cfgs = json.load(
            open(
                os.path.join(social_bot.get_model_dir(), "agent_cfg.json"),
                'r'))
        agent_cfg = agent_cfgs[agent_type]
        self._agent_joints = agent_cfg['control_joints']
        joint_states = list(
            map(lambda s: self._agent.get_joint_state(s), self._agent_joints))
        self._joints_limits = list(
            map(lambda s: s.get_effort_limits()[0], joint_states))
        if agent_cfg['use_pid']:
            for joint_index in range(len(self._agent_joints)):
                self._agent.set_pid_controller(
                    self._agent_joints[joint_index],
                    'velocity',
                    p=0.02,
                    d=0.00001,
                    max_force=self._joints_limits[joint_index])
            self._agent_control_range = agent_cfg['pid_control_limit']
        else:
            self._agent_control_range = np.array(self._joints_limits)
        self._agent_camera = agent_cfg['camera_sensor']

        logging.debug("joints to control: %s" % self._agent_joints)

        self._with_language = with_language
        self._use_image_obs = use_image_observation
        self._image_with_internal_states = self._use_image_obs and image_with_internal_states
        assert data_format in ('channels_first', 'channels_last')
        self._data_format = data_format
        self._resized_image_size = resized_image_size

        self.reset()
        obs_sample = self._get_observation("hello")
        if self._with_language or self._image_with_internal_states:
            self.observation_space = self._construct_dict_space(
                obs_sample, self._teacher.vocab_size)
        elif self._use_image_obs:
            self.observation_space = gym.spaces.Box(
                low=0, high=255, shape=obs_sample.shape, dtype=np.uint8)
        else:
            self.observation_space = gym.spaces.Box(
                low=-np.inf,
                high=np.inf,
                shape=obs_sample.shape,
                dtype=np.float32)

        self._control_space = gym.spaces.Box(
            low=-1.0,
            high=1.0,
            shape=[len(self._agent_joints)],
            dtype=np.float32)
        if self._with_language:
            self.action_space = gym.spaces.Dict(
                control=self._control_space, sentence=self._sentence_space)
        else:
            self.action_space = self._control_space

    def reset(self):
        """
        Args:
            None
        Returns:
            Observaion of the first step
        """
        self._collision_cnt = 0
        self._cum_reward = 0.0
        self._steps_in_this_episode = 0
        self._world.reset()
        self._teacher.reset(self._agent, self._world)
        # the first call of "teach() after "done" will reset the task
        teacher_action = self._teacher.teach("")
        self._world.step(100)
        obs = self._get_observation(teacher_action.sentence)
        return obs

    def step(self, action):
        """
        Args:
            action (dict|int): If with_language, action is a dictionary
                    with key "control" and "sentence".
                    action['control'] is a vector whose dimention is
                    len(_joint_names). action['sentence'] is a sentence sequence.
                    If not with_language, it is an int for the action id.
        Returns:
            If with_language, it is a dictionary with key 'data' and 'sentence'
            If not with_language, it is a numpy.array or image for observation
        """
        if self._with_language:
            sentence = action.get('sentence', None)
            if type(sentence) != str:
                sentence = self._teacher.sequence_to_sentence(sentence)
            controls = action['control']
        else:
            sentence = ''
            controls = action
        controls = np.clip(controls, -1.0, 1.0) * self._agent_control_range
        controls = dict(zip(self._agent_joints, controls))
        teacher_action = self._teacher.teach(sentence)
        self._agent.take_action(controls)
        self._world.step(100)
        obs = self._get_observation(teacher_action.sentence)
        self._steps_in_this_episode += 1
        self._cum_reward += teacher_action.reward
        if teacher_action.done:
            logging.debug("episode ends at cum reward:" +
                          str(self._cum_reward))
        return obs, teacher_action.reward, teacher_action.done, {}

    def _insert_agent_to_world_file(self, world_file, model):
        content = world_file.read()
        insert_pos = content.find("<!-- AGENT-INSERTION-POINT -->")
        assert insert_pos != -1, "Can not found insertion point in world file"
        content = list(content)
        insert_str = "<include> <uri>model://" + model + "</uri> </include>\n"
        content.insert(insert_pos, insert_str)
        return "".join(content)

    def _get_camera_observation(self):
        img = np.array(
            self._agent.get_camera_observation(self._agent_camera), copy=False)
        if self._resized_image_size:
            img = PIL.Image.fromarray(img).resize(self._resized_image_size,
                                                  PIL.Image.ANTIALIAS)
            img = np.array(img, copy=False)
        if self._data_format == "channels_first":
            img = np.transpose(img, [2, 0, 1])
        return img

    def _get_low_dim_full_states(self):
        task_specific_ob = np.array([])
        for task_group in self._teacher.get_task_group():
            for gro_task in task_group.get_tasks():
                task_specific_ob = np.append(task_specific_ob,
                    gro_task.task_specific_observation())
        agent_pose = np.array(self._agent.get_pose()).flatten()
        agent_vel = np.array(self._agent.get_velocities()[0]).flatten()
        internal_states = self._get_internal_states(self._agent,
                                                    self._agent_joints)
        obs = np.concatenate(
            (task_specific_ob, agent_pose, agent_vel, internal_states), axis=0)
        return obs

    def _create_observation_dict(self, sentence_raw):
        obs = OrderedDict()
        if self._use_image_obs:
            obs['image'] = self._get_camera_observation()
            if self._image_with_internal_states:
                obs['states'] = self._get_internal_states(
                    self._agent, self._agent_joints)
        else:
            obs['states'] = self._get_low_dim_full_states()
        if self._with_language:
            obs['sentence'] = self._teacher.sentence_to_sequence(
                sentence_raw, self._seq_length)
        return obs

    def _get_observation(self, sentence_raw):
        if self._image_with_internal_states or self._with_language:
            # observation is an OrderedDict
            obs = self._create_observation_dict(sentence_raw)
        elif self._use_image_obs:  # observation is pure image
            obs = self._get_camera_observation()
        else:  # observation is pure low-dimentional states
            obs = self._get_low_dim_full_states()
        return obs


class GroceryGroundImage(GroceryGround):
    def __init__(self, port=None):
        super(GroceryGroundImage, self).__init__(
            use_image_observation=True,
            image_with_internal_states=False,
            with_language=False,
            port=port)


class GroceryGroundLanguage(GroceryGround):
    def __init__(self, port=None):
        super(GroceryGroundLanguage, self).__init__(
            use_image_observation=False,
            image_with_internal_states=False,
            with_language=True,
            port=port)


class GroceryGroundImageLanguage(GroceryGround):
    def __init__(self, port=None):
        super(GroceryGroundImageLanguage, self).__init__(
            use_image_observation=True,
            image_with_internal_states=False,
            with_language=True,
            port=port)


class GroceryGroundImageSelfStatesLanguage(GroceryGround):
    def __init__(self, port=None):
        super(GroceryGroundImageSelfStatesLanguage, self).__init__(
            use_image_observation=True,
            image_with_internal_states=True,
            with_language=True,
            port=port)


def main():
    """
    Simple testing of this environment.
    """
    import matplotlib.pyplot as plt
    with_language = True
    use_image_obs = False
    image_with_internal_states = True
    fig = None
    env = GroceryGround(
        with_language=with_language,
        use_image_observation=use_image_obs,
        image_with_internal_states=image_with_internal_states,
        agent_type='icub_with_hands',
        task_name='kickball')
    env.render()
    while True:
        actions = env._control_space.sample()
        if with_language:
            actions = dict(control=actions, sentence="hello")
        obs, _, done, _ = env.step(actions)
        if with_language and (env._steps_in_this_episode == 1 or done):
            seq = obs["sentence"]
            logging.info("sentence_seq: " + str(seq))
            logging.info("sentence_raw: " +
                         env._teacher.sequence_to_sentence(seq))
        if use_image_obs:
            if with_language or image_with_internal_states:
                obs = obs['image']
            if fig is None:
                fig = plt.imshow(obs)
            else:
                fig.set_data(obs)
            plt.pause(0.00001)
        if done:
            env.reset()


if __name__ == "__main__":
    logging.set_verbosity(logging.DEBUG)
    main()<|MERGE_RESOLUTION|>--- conflicted
+++ resolved
@@ -177,7 +177,7 @@
     """
     
     def __init__(self):
-        super()
+        super().__init__()
         self.task_vocab = ['icub', 'walk']
 
     def _get_contacts_to_ground(self, contacts_sensor):
@@ -421,20 +421,14 @@
                 max_steps=200, random_range=7.0)
         else:
             logging.debug("upsupported task name: " + task_name)
-<<<<<<< HEAD
         main_task_group = TaskGroup()
         main_task_group.add_task(grocery_task)
         self._teacher.add_task_group(main_task_group)
         if agent_type.find('icub') != -1:
-            aux_task_group = TaskGroup()
+            icub_aux_task_group = TaskGroup()
             icub_standing_task = ICubStandingTask()
-            aux_task_group.add_task(icub_standing_task)
-            self._teacher.add_task_group(aux_task_group)
-        self._teacher.build_vocab_from_tasks()
-=======
-        task_group.add_task(self._teacher_task)
-        self._teacher.add_task_group(task_group)
->>>>>>> 36e0dfee
+            icub_aux_task_group.add_task(icub_standing_task)
+            self._teacher.add_task_group(icub_aux_task_group)
         self._seq_length = 20
         self._sentence_space = DiscreteSequence(self._teacher.vocab_size,
                                                 self._seq_length)
@@ -447,7 +441,7 @@
         self._world = gazebo.new_world_from_string(world_string)
         self._world.step(20)
         self._agent = self._world.get_agent()
-        for task_group in self._teacher.get_task_group():
+        for task_group in self._teacher.get_task_groups():
             for gro_task in task_group.get_tasks():
                 gro_task.setup(self._world, agent_type)
 
@@ -583,7 +577,7 @@
 
     def _get_low_dim_full_states(self):
         task_specific_ob = np.array([])
-        for task_group in self._teacher.get_task_group():
+        for task_group in self._teacher.get_task_groups():
             for gro_task in task_group.get_tasks():
                 task_specific_ob = np.append(task_specific_ob,
                     gro_task.task_specific_observation())
