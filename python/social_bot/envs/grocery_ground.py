--- conflicted
+++ resolved
@@ -113,13 +113,8 @@
                  with_language=False,
                  use_image_obs=False,
                  agent_type='pioneer2dx_noplugin',
-<<<<<<< HEAD
                  goal_name='bookshelf',
                  max_steps=200,
-=======
-                 goal_name='table',
-                 max_steps=160,
->>>>>>> 6cb65310
                  port=None):
         """
         Args:
@@ -134,13 +129,8 @@
         self._world = gazebo.new_world_from_file(
             os.path.join(social_bot.get_world_dir(), "grocery_ground.world"))
         self._object_types = [
-<<<<<<< HEAD
             'coke_can', 'table', 'bookshelf', 'cube_20k', 'car_wheel',
             'plastic_cup', 'beer', 'hammer'
-=======
-            'coke_can', 'cube_20k', 'car_wheel', 'plastic_cup', 'beer',
-            'hammer'
->>>>>>> 6cb65310
         ]
         self._pos_list = list(itertools.product(range(-5, 5), range(-5, 5)))
         self._pos_list.remove((0, 0))
