# Copyright (c) 2019 Horizon Robotics. All Rights Reserved.
#
# Licensed under the Apache License, Version 2.0 (the "License");
# you may not use this file except in compliance with the License.
# You may obtain a copy of the License at
#
#      http://www.apache.org/licenses/LICENSE-2.0
#
# Unless required by applicable law or agreed to in writing, software
# distributed under the License is distributed on an "AS IS" BASIS,
# WITHOUT WARRANTIES OR CONDITIONS OF ANY KIND, either express or implied.
# See the License for the specific language governing permissions and
# limitations under the License.
"""Teacher framework."""

from abc import abstractmethod
import numpy as np
import random
import gym
from absl import logging
from gym import spaces


class DiscreteSequence(gym.Space):
    """
    gym.Space object for language sequence
    """

    def __init__(self, vocab_size, max_length):
        """
        Args:
            vocab_size (int): number of different tokens
            max_length (int): maximal length of the sequence
        """
        super().__init__(shape=(max_length, ), dtype=np.int32)
        self._vocab_size = vocab_size
        self._max_length = max_length


class TeacherAction(object):
    def __init__(self, reward=0.0, sentence="", done=False, is_idle=False):
        """
        Args:
            done: end of an episode if true
        """
        self.reward = reward
        self.sentence = sentence
        self.done = done
        self.is_idle = is_idle


class Task(object):
    """Base class for Task.

    A Task is for teaching a single task.
    """

    @abstractmethod
    def run(self):
        """
        run() use yield to generate TeacherAction
        Structure of run():
        ```python
        def run(self, agent, world):
          ...
          # agent_sentence is provided by Teacher using send() in TaskGroup.teach()
          agent_sentence = yield  # the first yielded value is ignored
          ...
          # TeacherAction will be passed to Teacher as the return value of send() in TaskGroup.teach()
          agent_sentence = yield TeacherAction(...)
          ...
          agent_sentence = yield TeacherAction(...)
          ...
          yield TeacherAction(done=True)
        ```

        Returns:
            None
        """
        pass


class TaskGroup(object):
<<<<<<< HEAD
    def __init__(self):
        self._tasks = []
        self._current_task = None
        self._agent = None
        self._world = None
        self._is_idle = True
=======
    """A group of tasks.

    Each task group consists of one or more tasks. Within one task group, one
    task can run at one time. A random task is chosen after the current task is
    finished.
    """
    _tasks = []
    _current_task = None
    _agent = None
    _world = None
    _is_idle = True
>>>>>>> 36e0dfee

    def add_task(self, task):
        """Add a task to the group.

        Args:
            task (Task): an instance of Task
        Returns:
            None
        """
        self._tasks.append(task)

    def teach(self, agent_sentence):
        """Generate TeacherAction.

        Args:
            agent_sentence (str): sentence from the agent
        Returns:
            TeacherAction
        """
        task = self._get_current_task()
        try:
            # teacher_action is the value yielded in task
            teacher_action = task.send(agent_sentence)
            self._is_idle = teacher_action.is_idle
            if teacher_action.done:
                task.close()
                self._current_task = None
                self._is_idle = True
        except StopIteration:
            task.close()
            self._current_task = None
            self._is_idle = True
            teacher_action = TeacherAction()

        return teacher_action

    def is_idle(self):
        return self._is_idle

    def reset(self, agent, world):
        """Reset the task group.

        Current task will be closed and a random new one will be chosen.

        Args:
            agent (pygazebo.Agent): the learning agent in the world
            world (pygazebo.World): the world containing the agent
        Returns:
            None
        """
        self._agent = agent
        self._world = world
        if self._current_task is not None:
            self._current_task.close()
            self._current_task = None

    def _get_current_task(self):
        if self._current_task is None:
            tid = random.randint(0, len(self._tasks) - 1)
            self._current_task = self._tasks[tid].run(self._agent, self._world)
            # This send will cause self._current_task to execute until the first
            # yield. We ignore the first yielded value.
            self._current_task.send(None)
        return self._current_task

    def get_tasks(self):
        return self._tasks

class Teacher(object):
    """Teacher is for teaching the agent.

    It is responsible for:
    1. Giving reward
    2. Arranging the environment
    3. Generating sentences
    4. Interpreting sentences from the agent

    A teacher has several task groups. At each step
    * If task_groups_exclusive is True
      Only one task group will run at the same time. After the active become
      idle, another one will be chosen randomly.
    * If task_groups_exclusive is False
      All the task groups run concurrently. The reward are sum together. The
      first nonempty sentence will be used. If one of the action has done=True,
      the resulted done will be True.

    Each task group consists of one or more tasks. Within one task group, one
    task can run at one time. A random task is chosen after the current task is
    finished.
    """
    _task_groups = []
    _weights = []
    _task_groups_exclusive = True
    vocab_size = 0

    def __init__(self, task_groups_exclusive=True):
        """Create a Teacher instance.

        Args:
            task_groups_exclusive (bool): If True, only one task group is active
                at one time. Otherwise, multiple task groups run concurrently.
        """
        self._task_groups_exclusive = task_groups_exclusive
        self._vocab_list = None

    def add_task_group(self, task_group, weight=1):
        """Add a task group to teacher.

        Args:
            task_group (TaskGroup): TaskGroup to be added
            weight (float): In task_groups_exclusive=True mode, the probability
                of a TaskGroup being chosen is proportional to this value.
        Returns:
            None
        """
        self._task_groups.append(task_group)
        self._weights.append(weight)

<<<<<<< HEAD
    def get_task_group(self):
        return self._task_groups

    def build_vocab_from_tasks(self):
=======
    def _build_vocab_from_tasks(self):
        """Build vocabulary table."""
>>>>>>> 36e0dfee
        # Initialize vocab with '0' by index 0, which is used for padding
        vocab_list = [
            0,
        ]
        for g in self._task_groups:
            for t in g._tasks:
                vocab_list = vocab_list + t.task_vocab
        # Remove repeated words and convert to dict
        self._vocab_list = sorted(set(vocab_list), key=vocab_list.index)
        self.vocab_size = len(self._vocab_list)
        self._vocab_dict = dict(
            zip(self._vocab_list, list(range(0, self.vocab_size))))

    def sentence_to_sequence(self, sentence, max_sequence_length):
        """Convert sentence string to numpy integer sequence.

        Args:
            sentence (str): string for the sentence. Note the currently, the
                tokenization is case-sensitive. For example, "This" and "this"
                are treated as word.
            max_sequence_length (int): The length of the generated numpy array.
                If number of words in sentence is smaller than this value, 0 is
                padded at the end.
        Returns:
            numpy.array
        """
        if self._vocab_list is None:
            self._build_vocab_from_tasks()
        word_list = sentence.split()
        for word in word_list:
            assert word in self._vocab_dict.keys(), \
                "Word is out of vocab: " + word + \
                ", during encoding sentence to sequence"
        sequence = list(map(lambda x: self._vocab_dict[x], word_list))
        padding_num = max_sequence_length - len(sequence)
        assert padding_num >= 0, "Sequence " + str(sequence) + \
            " exceed max_sequence_length: " + str(max_sequence_length) + \
            ", consider to increase the max_sequence_length"
        return np.pad(sequence, (0, padding_num), 'constant')

    def sequence_to_sentence(self, sequence):
        """Convert integer sequence to str based on vocabulary table.

        Values after the first 0 in the sequence are ignored. In the generated
        string, words are separated by space ' '.

        Args:
            sequence (int[]): integer sequence
        Returns:
            str
        """
        if self._vocab_list is None:
            self._build_vocab_from_tasks()
        for seq_index in range(len(sequence)):
            assert sequence[seq_index] < self.vocab_size, \
                "Unknown word id: " + str(sequence[seq_index]) + \
                ", during decoding sequence to sentence"
            if sequence[seq_index] == 0:
                break
        word_list = list(
            map(lambda x: self._vocab_list[x], sequence[:seq_index]))
        return " ".join(word_list)

    def reset(self, agent, world):
        """Reset teacher.

        All the task group will be reset, that is, current task in each task
        group is closed and a random new one will be chosen.

        Args:
            agent (pygazebo.Agent): the learning agent in the world
            world (pygazebo.World): the world containing the agent
        Returns:
            None
        """
        for g in self._task_groups:
            g.reset(agent, world)
        self._switch_task_group()

    def _switch_task_group(self):
        self._current_task_group = np.random.choice(
            self._task_groups, p=np.array(self._weights) / sum(self._weights))

    def teach(self, agent_sentence):
        """Generate TeacherAction.

        Args:
            agent_sentence (str): sentence from the agent
        Returns:
            TeacherAction
        """
        if self._task_groups_exclusive:
            if self._current_task_group.is_idle():
                self._switch_task_group()
            return self._current_task_group.teach(agent_sentence)
        else:
            final_sentence = ''
            final_reward = 0.
            done = False
            active_group_id = -1
            # run all groups in parallel
            for i, g in enumerate(self._task_groups):
                teacher_action = g.teach(agent_sentence)
                if teacher_action.done:
                    done = True
                final_reward += teacher_action.reward
                if not final_sentence:
                    final_sentence = teacher_action.sentence
                    active_group_id = i
            if active_group_id != -1:
                g = self._task_groups.pop(active_group_id)
                self._task_groups.insert(0, g)
            return TeacherAction(final_reward, final_sentence, done)<|MERGE_RESOLUTION|>--- conflicted
+++ resolved
@@ -81,26 +81,19 @@
 
 
 class TaskGroup(object):
-<<<<<<< HEAD
+    """A group of tasks.
+
+    Each task group consists of one or more tasks. Within one task group, one
+    task can run at one time. A random task is chosen after the current task is
+    finished.
+    """
+    
     def __init__(self):
         self._tasks = []
         self._current_task = None
         self._agent = None
         self._world = None
         self._is_idle = True
-=======
-    """A group of tasks.
-
-    Each task group consists of one or more tasks. Within one task group, one
-    task can run at one time. A random task is chosen after the current task is
-    finished.
-    """
-    _tasks = []
-    _current_task = None
-    _agent = None
-    _world = None
-    _is_idle = True
->>>>>>> 36e0dfee
 
     def add_task(self, task):
         """Add a task to the group.
@@ -219,15 +212,11 @@
         self._task_groups.append(task_group)
         self._weights.append(weight)
 
-<<<<<<< HEAD
-    def get_task_group(self):
+    def get_task_groups(self):
         return self._task_groups
 
-    def build_vocab_from_tasks(self):
-=======
     def _build_vocab_from_tasks(self):
         """Build vocabulary table."""
->>>>>>> 36e0dfee
         # Initialize vocab with '0' by index 0, which is used for padding
         vocab_list = [
             0,
