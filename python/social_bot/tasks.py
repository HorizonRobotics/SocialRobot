# Copyright (c) 2019 Horizon Robotics. All Rights Reserved.
#
# Licensed under the Apache License, Version 2.0 (the "License");
# you may not use this file except in compliance with the License.
# You may obtain a copy of the License at
#
#      http://www.apache.org/licenses/LICENSE-2.0
#
# Unless required by applicable law or agreed to in writing, software
# distributed under the License is distributed on an "AS IS" BASIS,
# WITHOUT WARRANTIES OR CONDITIONS OF ANY KIND, either express or implied.
# See the License for the specific language governing permissions and
# limitations under the License.
"""
A variety of teacher tasks.
"""

import math
import numpy as np
import os
import gin
import itertools
import random
import json
from collections import deque, OrderedDict
from abc import abstractmethod
from absl import logging
import social_bot
from social_bot.teacher import TeacherAction


class Task(object):
    """Base class for Task.

    A Task is for teaching a single task.
    """

    def __init__(self, env, max_steps=200, reward_weight=1.0):
        """
        Setting things up during the initialization

        Args:
            env (social_bot.GazeboEnvBase): an instance of Gym Environment
            reward_weight(float): the weight of reward for caculating final_reward in teacher.teach()
        Returns:
            None
        """
        self._env = env
        self._world = env._world
        self._agent = env._agent
        self._max_steps = max_steps
        self.reward_weight = reward_weight
        self.task_vocab = ['hello', 'well', 'done', 'failed', 'to']

    @abstractmethod
    def run(self):
        """ run() use yield to generate TeacherAction

        Structure of run():
        ```python
        def run(self):
          ...
          # agent_sentence is provided by Teacher using send() in TaskGroup.teach()
          agent_sentence = yield  # the first yielded value is ignored
          ...
          # TeacherAction will be passed to Teacher as the return value of send() in TaskGroup.teach()
          agent_sentence = yield TeacherAction(...)
          ...
          agent_sentence = yield TeacherAction(...)
          ...
          yield TeacherAction(done=True)
        ```

        Returns:
            A generator of TeacherAction
        """
        pass

    def task_specific_observation(self, agent):
        """
        Args:
            agent (GazeboAgent): the agent
        Returns:
            np.array, the extra observations will be added into the observation
            besides original observation from the environment. This can be overide
            by the sub task
        """
        return np.array([])

    def set_agent(self, agent):
        """ Set the agent of task.
        
        The agent can be override by this function. This might be useful when multi
        agents share the same task or embodied teacher.
        Args:
            agent (GazeboAgent): the agent
        """
        self._agent = agent

    def _get_states_of_model_list(self,
                                  model_list,
                                  including_velocity=True,
                                  including_rotation=False):
        """ Get the poses and velocities from a model list

        Args:
            model_list (list): a list of model names
            including_velocity (bool): if Ture, the velocity of objects will be included.
            including_rotation (bool): if Ture, the rotation of objects (in roll pitch yaw) will be included.
        Returns:
            np.array, the poses and velocities of the models
        """
        model_states = []
        for model_id in range(len(model_list)):
            model = self._world.get_model(model_list[model_id])
            model_states.append(model.get_pose()[0])
            if including_rotation:
                model_states.append(model.get_pose()[1])
            if including_velocity:
                model_states.append(model.get_velocities()[0])
        model_states = np.array(model_states).flatten()
        return model_states


@gin.configurable
class GoalTask(Task):
    """
    A simple teacher task to find a goal.
    For this task, the agent will receive reward 1 when it is close enough to the goal.
    If it is moving away from the goal too much or still not close to the goal after max_steps,
    it will get reward -1.
    """

    def __init__(self,
                 env,
                 max_steps,
                 goal_name="ball",
                 distraction_list=[
                     'coke_can', 'table', 'car_wheel', 'plastic_cup', 'beer'
                 ],
                 success_distance_thresh=0.5,
                 fail_distance_thresh=2.0,
                 distraction_penalty_distance_thresh=0,
                 distraction_penalty=0.5,
                 sparse_reward=True,
                 random_range=5.0,
                 polar_coord=True,
                 random_goal=False,
                 use_curriculum_training=False,
                 curriculum_distractions=True,
                 curriculum_target_angle=False,
                 switch_goal_within_episode=False,
                 start_range=0,
                 increase_range_by_percent=50.,
                 reward_thresh_to_increase_range=0.4,
                 percent_full_range_in_curriculum=0.1,
                 max_reward_q_length=100,
                 reward_weight=1.0,
                 move_goal_during_episode=True,
                 success_with_angle_requirement=True,
                 additional_observation_list=[]):
        """
        Args:
            env (gym.Env): an instance of Environment
            max_steps (int): episode will end if not reaching gaol in so many steps
            goal_name (string): name of the goal in the world
            distraction_list (list of string): a list of model. the model shoud be in gazebo database
            success_distance_thresh (float): the goal is reached if it's within this distance to the agent
            fail_distance_thresh (float): if the agent moves away from the goal more than this distance,
                it's considered a failure and is given reward -1
            distraction_penalty_distance_thresh (float): if positive, penalize agent getting too close
                to distraction objects (objects that are not the goal itself)
            distraction_penalty (float): positive float of how much to penalize getting too close to
                distraction objects
            sparse_reward (bool): if true, the reward is -1/0/1, otherwise the 0 case will be replaced
                with normalized distance the agent get closer to goal.
            random_range (float): the goal's random position range
            polar_coord (bool): use cartesian coordinates in random_range, otherwise, use polar coord.
            random_goal (bool): if ture, teacher will randomly select goal from the object list each episode
            use_curriculum_training (bool): when true, use curriculum in goal task training
            curriculum_distractions (bool): move distractions according to curriculum as well
            curriculum_target_angle (bool): enlarge angle to target when initializing target according
                to curriculum.  Only when all angles are satisfied does curriculum try to increase distance.
                Uses range of 0-360 degrees, starting from 60 with increments of 20.
            switch_goal_within_episode (bool): if random_goal and this are both true, goal will be re-picked
                within episode every time target is reached, besides picking after whole episode ends.
            start_range (float): for curriculum learning, the starting random_range to set the goal
            increase_range_by_percent (float): for curriculum learning, how much to increase random range
                every time agent reached the specified amount of reward.
            reward_thresh_to_increase_range (float): for curriculum learning, how much reward to reach
                before the teacher increases random range.
            percent_full_range_in_curriculum (float): if above 0, randomly throw in x% of training examples
                where random_range is the full range instead of the easier ones in the curriculum.
            max_reward_q_length (int): how many recent rewards to consider when estimating agent accuracy.
            reward_weight (float): the weight of the reward, is used in multi-task case
            move_goal_during_episode (bool): if ture, the goal will be moved during episode, when it has been achieved
            success_with_angle_requirement: if ture then calculate the reward considering the angular requirement
            additional_observation_list: a list of additonal objects to be added
        """
        super().__init__(
            env=env, max_steps=max_steps, reward_weight=reward_weight)
        self._goal_name = goal_name
        self._success_distance_thresh = success_distance_thresh
        self._fail_distance_thresh = fail_distance_thresh
        self._distraction_penalty_distance_thresh = distraction_penalty_distance_thresh
        if distraction_penalty_distance_thresh > 0:
            assert distraction_penalty_distance_thresh < success_distance_thresh
        self._distraction_penalty = distraction_penalty
        self._sparse_reward = sparse_reward
        self._use_curriculum_training = use_curriculum_training
        self._curriculum_distractions = curriculum_distractions
        self._curriculum_target_angle = curriculum_target_angle
        self._switch_goal_within_episode = switch_goal_within_episode
        if curriculum_target_angle:
            self._random_angle = 60
        self._start_range = start_range
        self._is_full_range_in_curriculum = False
        self._random_goal = random_goal
        if random_goal and goal_name not in distraction_list:
            distraction_list.append(goal_name)
        self._distraction_list = distraction_list
        self._object_list = distraction_list
        self._move_goal_during_episode = move_goal_during_episode
        self._success_with_angle_requirement = success_with_angle_requirement
        self._additional_observation_list = additional_observation_list
        if goal_name and goal_name not in distraction_list:
            self._object_list.append(goal_name)
        self._goals = self._object_list
        self._pos_list = list(itertools.product(range(-5, 5), range(-5, 5)))
        self._pos_list.remove((0, 0))
        self._polar_coord = polar_coord
        if self.should_use_curriculum_training():
            self._orig_random_range = random_range
            self._random_range = start_range
            self._max_reward_q_length = max_reward_q_length
            self._q = deque(maxlen=max_reward_q_length)
            self._reward_thresh_to_increase_range = reward_thresh_to_increase_range
            self._increase_range_by_percent = increase_range_by_percent
            self._percent_full_range_in_curriculum = percent_full_range_in_curriculum
            angle_str = ""
            if curriculum_target_angle:
                angle_str = ", start_angle {}".format(self._random_angle)
            logging.info("start_range %f%s, reward_thresh_to_increase_range %f",
                         self._start_range, angle_str,
                         self._reward_thresh_to_increase_range)
        else:
            self._random_range = random_range
        self.task_vocab += self._object_list
        self._env.insert_model_list(self._object_list)

    def should_use_curriculum_training(self):
        return (self._use_curriculum_training
                and self._start_range >= self._success_distance_thresh * 1.2)

    def _push_reward_queue(self, value):
        if (not self.should_use_curriculum_training()
            ) or self._is_full_range_in_curriculum:
            return
        self._q.append(value)
        if (value > 0 and len(self._q) == self._max_reward_q_length
                and sum(self._q) >= self._max_reward_q_length *
                self._reward_thresh_to_increase_range):
            if self._curriculum_target_angle:
                self._random_angle += 20
                logging.info("Raising random_angle to %d", self._random_angle)
            if (not self._curriculum_target_angle or
                self._random_angle > 360):
                self._random_angle = 60
                new_range = min(
                    (1. + self._increase_range_by_percent
                        ) * self._random_range,
                    self._orig_random_range)
                if self._random_range < self._orig_random_range:
                    logging.info("Raising random_range to %f", new_range)
                self._random_range = new_range
            self._q.clear()

    def get_random_range(self):
        return self._random_range

    def pick_goal(self):
        if self._random_goal:
            random_id = random.randrange(len(self._goals))
            self.set_goal_name(self._goals[random_id])

    def run(self):
        """ Start a teaching episode for this task. """
        agent_sentence = yield
        self._agent.reset()
        loc, agent_dir = self._agent.get_pose()
        loc = np.array(loc)
        self._random_move_objects()
        self.pick_goal()
        goal = self._world.get_model(self._goal_name)
        self._move_goal(goal, loc, agent_dir)
        steps_since_last_reward = 0
        prev_min_dist_to_distraction = 100
        while steps_since_last_reward < self._max_steps:
            steps_since_last_reward += 1
            loc, agent_dir = self._agent.get_pose()
            if self._agent.type.find('icub') != -1:
                # For agent icub, we need to use the average pos here
                loc = ICubAuxiliaryTask.get_icub_extra_obs(self._agent)[:3]
            goal_loc, _ = goal.get_pose()
            loc = np.array(loc)
            goal_loc = np.array(goal_loc)
            dist = np.linalg.norm(loc - goal_loc)
            # dir from get_pose is (roll, pitch, roll)
            dir = np.array([math.cos(agent_dir[2]), math.sin(agent_dir[2])])
            goal_dir = (goal_loc[0:2] - loc[0:2]) / dist
            dot = sum(dir * goal_dir)

<<<<<<< HEAD
            distraction_penalty = 0
            if self._distraction_penalty_distance_thresh > 0 and self._distraction_list:
                for obj_name in self._distraction_list:
                    obj = self._world.get_model(obj_name)
                    if obj:
                        obj_loc, obj_dir = obj.get_pose()
                        obj_loc = np.array(obj_loc)
                        distraction_dist = np.linalg.norm(loc - obj_loc)
                        if distraction_dist < self._distraction_penalty_distance_thresh:
                            distraction_penalty += self._distraction_penalty

            if dist < self._success_distance_thresh and (
                (dot > 0.707) or (not self._success_with_angle_requirement)):
=======
            distraction_penalty, prev_min_dist_to_distraction = (
                self._get_distraction_penalty(
                    loc, dot, prev_min_dist_to_distraction))

            if dist < self._success_distance_thresh and (
                not self._success_with_angle_requirement or dot > 0.707):
>>>>>>> 9c9abcde
                # within 45 degrees of the agent direction
                reward = 1.0 - distraction_penalty
                self._push_reward_queue(max(reward, 0))
                logging.debug("yielding reward: " + str(reward))
                agent_sentence = yield TeacherAction(
                    reward=reward, sentence="well done", done=False)
                steps_since_last_reward = 0
                if self._switch_goal_within_episode:
                    self.pick_goal()
                    goal = self._world.get_agent(self._goal_name)
                self._move_goal(goal, loc, agent_dir)
            elif dist > self._initial_dist + self._fail_distance_thresh:
                reward = -1.0 - distraction_penalty
                self._push_reward_queue(0)
                logging.debug("yielding reward: " + str(reward))
                yield TeacherAction(
                    reward=reward, sentence="failed", done=True)
            else:
                if self._sparse_reward:
                    reward = 0
                else:
                    reward = (self._prev_dist - dist) / self._initial_dist
                reward = reward - distraction_penalty
                if distraction_penalty > 0:
                    logging.debug("yielding reward: " + str(reward))
                    self._push_reward_queue(0)
                self._prev_dist = dist
                agent_sentence = yield TeacherAction(
                    reward=reward, sentence=self._goal_name)
        reward = -1.0
        logging.debug("yielding reward: " + str(reward))
        self._push_reward_queue(0)
        if self.should_use_curriculum_training():
            logging.debug("reward queue len: {}, sum: {}".format(
                str(len(self._q)), str(sum(self._q))))
        yield TeacherAction(reward=reward, sentence="failed", done=True)

    def _get_distraction_penalty(self, agent_loc, dot, prev_min_dist_to_distraction):
        """
        Calculate penalty for hitting/getting close to distraction objects
        """
        distraction_penalty = 0
        if (self._distraction_penalty_distance_thresh > 0 and
            self._distraction_list):
            curr_min_dist = 100
            for obj_name in self._distraction_list:
                obj = self._world.get_model(obj_name)
                if not obj:
                    continue
                obj_loc, _ = obj.get_pose()
                obj_loc = np.array(obj_loc)
                distraction_dist = np.linalg.norm(agent_loc - obj_loc)
                if (distraction_dist >=
                    self._distraction_penalty_distance_thresh):
                    continue
                if obj_name == self._goal_name and dot > 0.707:
                    continue  # correctly getting to goal, no penalty
                if distraction_dist < curr_min_dist:
                    curr_min_dist = distraction_dist
                if (prev_min_dist_to_distraction >
                    self._distraction_penalty_distance_thresh):
                    logging.debug("hitting object: " + obj_name)
                    distraction_penalty += self._distraction_penalty
            prev_min_dist_to_distraction = curr_min_dist
        return distraction_penalty, prev_min_dist_to_distraction

    def _move_goal(self, goal, agent_loc, agent_dir):
        """
        Move goal as well as a distraction object to the right location.
        """
        self._move_goal_impl(goal, agent_loc, agent_dir)
        distractions = OrderedDict()
        for item in self._distraction_list:
            if item is not self._goal_name:
                distractions[item] = 1
        if len(distractions) and self._curriculum_distractions:
            rand_id = random.randrange(len(distractions))
            distraction = self._world.get_agent(list(distractions.keys())[rand_id])
            self._move_goal_impl(distraction, agent_loc, agent_dir)

    def _move_goal_impl(self, goal, agent_loc, agent_dir):
        if (self.should_use_curriculum_training()
                and self._percent_full_range_in_curriculum > 0
                and random.random() < self._percent_full_range_in_curriculum):
            range = self._orig_random_range
            self._is_full_range_in_curriculum = True
        else:
            range = self._random_range
            self._is_full_range_in_curriculum = False
        while True:
            dist = random.random() * range
            if self._curriculum_target_angle:
                angle_range = self._random_angle
            else:
                angle_range = 360
            angle = math.radians(
                math.degrees(agent_dir[2]) +
                random.random() * angle_range - angle_range / 2)
            loc = (dist * math.cos(angle), dist * math.sin(angle), 0) + agent_loc

            if self._polar_coord:
                loc = (random.random() * range - range / 2,
                   random.random() * range - range / 2, 0)

            self._initial_dist = np.linalg.norm(loc - agent_loc)
            if self._initial_dist > self._success_distance_thresh:
                break
        self._prev_dist = self._initial_dist
        goal.reset()
        goal.set_pose((loc, (0, 0, 0)))

    def _random_move_objects(self, random_range=10.0):
        obj_num = len(self._object_list)
        obj_pos_list = random.sample(self._pos_list, obj_num)
        for obj_id in range(obj_num):
            model_name = self._object_list[obj_id]
            loc = (obj_pos_list[obj_id][0], obj_pos_list[obj_id][1], 0)
            pose = (np.array(loc), (0, 0, 0))
            self._world.get_model(model_name).set_pose(pose)

    def get_goal_name(self):
        """
        Args:
            None
        Returns:
            Goal's name at this episode
        """
        return self._goal_name

    def set_goal_name(self, goal_name):
        """
        Args:
            Goal's name
        Returns:
            None
        """
        logging.debug('Setting Goal to %s', goal_name)
        self._goal_name = goal_name

    def task_specific_observation(self, agent):
        """
        Args:
            agent (GazeboAgent): the agent
        Returns:
            np.array of the extra observations will be added into the
            observation besides self states, for the non-image case
        """
        goal = self._world.get_model(self._goal_name)
        pose = np.array(goal.get_pose()[0]).flatten()

        for name in self._additional_observation_list:
            obj = self._world.get_model(name)
            obj_pos = np.array(obj.get_pose()[0]).flatten()
            pose = np.concatenate((pose, obj_pos), axis=0)

        return pose


@gin.configurable
class ICubAuxiliaryTask(Task):
    """
    An auxiliary task spicified for iCub, to keep the agent from falling down
        and to encourage the agent walk
    """

    def __init__(self,
                 env,
                 max_steps,
                 target=None,
                 agent_init_pos=(0, 0),
                 agent_pos_random_range=0,
                 reward_weight=1.0):
        """
        Args:
            env (gym.Env): an instance of Environment
            max_steps (int): episode will end in so many steps
            reward_weight (float): the weight of the reward, should be tuned
                accroding to reward range of other tasks 
            target (string): this is the target icub should face towards, since
                you may want the agent interact with something
            agent_init_pos (tuple): the expected initial position of the agent
            pos_random_range (float): random range of the initial position
        """
        super().__init__(
            env=env, max_steps=max_steps, reward_weight=reward_weight)
        self.task_vocab = ['icub']
        self._target_name = target
        self._pre_agent_pos = np.array([0, 0, 0], dtype=np.float32)
        self._agent_init_pos = agent_init_pos
        self._random_range = agent_pos_random_range
        if self._target_name:
            self._target = self._world.get_model(self._target_name)
        with open(
                os.path.join(social_bot.get_model_dir(), "agent_cfg.json"),
                'r') as cfg_file:
            agent_cfgs = json.load(cfg_file)
        self._joints = agent_cfgs[self._agent.type]['control_joints']

    def run(self):
        """ Start a teaching episode for this task. """
        self._pre_agent_pos = self.get_icub_extra_obs(self._agent)[:3]
        agent_sentence = yield
        done = False
        # set icub random initial pose
        x = self._agent_init_pos[0] + random.random() * self._random_range
        y = self._agent_init_pos[1] + random.random() * self._random_range
        orient = (random.random() - 0.5) * np.pi
        if self._target_name and random.randint(0, 1) == 0:
            # a trick from roboschool humanoid flag run, important to learn to steer
            pos = np.array([x, y, 0.6])
            orient = self._get_angle_to_target(
                pos, self._agent.type + '::root_link', np.pi)
        self._agent.set_pose((np.array([x, y, 0.6]), np.array([0, 0, orient])))
        while not done:
            # reward for not falling (alive reward)
            agent_height = np.array(
                self._agent.get_link_pose(self._agent.type + '::head'))[0][2]
            done = agent_height < 0.7  # fall down
            standing_reward = agent_height
            # movement cost, to avoid uncessary movements
            joint_pos = []
            for joint_name in self._joints:
                joint_state = self._agent.get_joint_state(joint_name)
                joint_pos.append(joint_state.get_positions())
            joint_pos = np.array(joint_pos).flatten()
            movement_cost = np.sum(np.abs(joint_pos)) / joint_pos.shape[0]
            # orientation cost, the agent should face towards the target
            if self._target_name:
                agent_pos = self.get_icub_extra_obs(self._agent)[:3]
                head_angle = self._get_angle_to_target(
                    agent_pos, self._agent.type + '::head')
                root_angle = self._get_angle_to_target(
                    agent_pos, self._agent.type + '::root_link')
                l_foot_angle = self._get_angle_to_target(
                    agent_pos, self._agent.type + '::l_leg::l_foot', np.pi)
                r_foot_angle = self._get_angle_to_target(
                    agent_pos, self._agent.type + '::r_leg::r_foot', np.pi)
                orient_cost = (np.abs(head_angle) + np.abs(root_angle) +
                               np.abs(l_foot_angle) + np.abs(r_foot_angle)) / 4
            else:
                orient_cost = 0
            # sum all
            reward = standing_reward - 0.5 * movement_cost - 0.2 * orient_cost
            agent_sentence = yield TeacherAction(reward=reward, done=done)

    @staticmethod
    def get_icub_extra_obs(agent):
        """
        Get contacts_to_ground, pose of key ponit of icub and center of them.
        A static method, other task can use this to get additional icub info.
        Args:
            the agent
        Returns:
            np.array of the extra observations of icub, including average pos
        """

        def _get_contacts_to_ground(agent, contacts_sensor):
            contacts = agent.get_collisions(contacts_sensor)
            for collision in contacts:
                if collision[1] == 'ground_plane::link::collision':
                    return True
            return False

        root_pose = np.array(
            agent.get_link_pose(agent.name + '::root_link')).flatten()
        chest_pose = np.array(
            agent.get_link_pose(agent.name + '::chest')).flatten()
        l_foot_pose = np.array(
            agent.get_link_pose(agent.name + '::l_leg::l_foot')).flatten()
        r_foot_pose = np.array(
            agent.get_link_pose(agent.name + '::r_leg::r_foot')).flatten()
        foot_contacts = np.array([
            _get_contacts_to_ground(agent, "l_foot_contact_sensor"),
            _get_contacts_to_ground(agent, "r_foot_contact_sensor")
        ]).astype(np.float32)
        average_pos = np.sum([
            root_pose[0:3], chest_pose[0:3], l_foot_pose[0:3], r_foot_pose[0:3]
        ],
                             axis=0) / 4.0
        obs = np.concatenate((average_pos, root_pose, chest_pose, l_foot_pose,
                              r_foot_pose, foot_contacts))
        return obs

    def _get_angle_to_target(self, aegnt, agent_pos, link_name, offset=0):
        """ Get angle from a icub link, relative to target.
        
        Args:
            agent (GazeboAgent): the agent
            agent_pos (numpay array): the pos of agent
            link_name (string): link name of the agent
            offset (float): the yaw offset of link, for some links have initial internal rotation
        Returns:
            float, angle to target
        """
        yaw = aegnt.get_link_pose(link_name)[1][2]
        yaw = (yaw + offset) % (
            2 * np.pi
        ) - np.pi  # model icub has a globle built-in 180 degree rotation
        target_pos, _ = self._target.get_pose()
        walk_target_theta = np.arctan2(target_pos[1] - agent_pos[1],
                                       target_pos[0] - agent_pos[0])
        angle_to_target = walk_target_theta - yaw
        # wrap the range to [-pi, pi)
        angle_to_target = (angle_to_target + np.pi) % (2 * np.pi) - np.pi
        return angle_to_target

    def task_specific_observation(self, agent):
        """
        Args:
            agent (GazeboAgent): the agent
        Returns:
            np.array of the extra observations will be added into the
            observation besides self states, for the non-image case
        """
        icub_extra_obs = self.get_icub_extra_obs(agent)
        if self._target_name:
            agent_pos = icub_extra_obs[:3]
            # TODO: be compatible for calling multiple times in one env step
            agent_speed = (
                agent_pos - self._pre_agent_pos) / self._env.get_step_time()
            self._pre_agent_pos = agent_pos
            yaw = agent.get_link_pose(agent.type + '::root_link')[1][2]
            angle_to_target = self._get_angle_to_target(
                agent, agent_pos, agent.type + '::root_link')
            rot_minus_yaw = np.array([[np.cos(-yaw), -np.sin(-yaw), 0],
                                      [np.sin(-yaw),
                                       np.cos(-yaw), 0], [0, 0, 1]])
            vx, vy, vz = np.dot(rot_minus_yaw,
                                agent_speed)  # rotate to agent view
            orientation_ob = np.array(
                [np.sin(angle_to_target),
                 np.cos(angle_to_target), vx, vy, vz],
                dtype=np.float32)
            return np.concatenate([icub_extra_obs] + [orientation_ob])
        else:
            return icub_extra_obs


@gin.configurable
class KickingBallTask(Task):
    """
    A simple task to kick a ball to the goal. Simple reward shaping is used to
    guide the agent run to the ball first:
        Agent will receive 100 when succefully kick the ball into the goal.
        Agent will receive the speed of getting closer to the ball before touching the
            ball within 45 degrees of agent direction. The reward is trunked within
            parameter target_speed.
        Agent will receive negative normalized distance from ball to goal after
            touching the ball within the direction. An offset of "target_speed + 1" is
            included since touching the goal must be better than not touching.
    """

    def __init__(self,
                 env,
                 max_steps,
                 goal_name="goal",
                 success_distance_thresh=0.5,
                 random_range=4.0,
                 target_speed=2.0,
                 reward_weight=1.0):
        """
        Args:
            env (gym.Env): an instance of Environment
            max_steps (int): episode will end if not reaching goal in so many steps
            goal_name (string): name of the goal in the world
            success_distance_thresh (float): the goal is reached if it's within this distance to the agent
            random_range (float): the goal's random position range
            target_speed (float): the target speed runing to the ball. The agent will receive no more 
                higher reward when its speed is higher than target_speed.
            reward_weight (float): the weight of the reward
        """
        super().__init__(
            env=env, max_steps=max_steps, reward_weight=reward_weight)
        self._goal_name = goal_name
        self._random_range = random_range
        self._success_distance_thresh = success_distance_thresh
        self._target_speed = target_speed
        self._env.insert_model(
            model="robocup_3Dsim_goal",
            name="goal",
            pose="-5.0 0 0 0 -0 3.14159265")
        self._env.insert_model(model="ball", pose="1.50 1.5 0.2 0 -0 0")

    def run(self):
        """ Start a teaching episode for this task. """
        agent_sentence = yield
        goal = self._world.get_model(self._goal_name)
        ball = self._world.get_model('ball')
        goal_loc, dir = goal.get_pose()
        self._move_ball(ball, np.array(goal_loc))
        agent_loc, dir = self._agent.get_pose()
        ball_loc, _ = ball.get_pose()
        prev_dist = np.linalg.norm(
            np.array(ball_loc)[:2] - np.array(agent_loc)[:2])
        init_goal_dist = np.linalg.norm(
            np.array(ball_loc)[:2] - np.array(goal_loc)[:2])
        steps = 0
        hitted_ball = False
        while steps < self._max_steps:
            steps += 1
            if not hitted_ball:
                agent_loc, dir = self._agent.get_pose()
                if self._agent.type.find('icub') != -1:
                    # For agent icub, we need to use the average pos here
                    agent_loc = ICubAuxiliaryTask.get_icub_extra_obs(
                        self._agent)[:3]
                ball_loc, _ = ball.get_pose()
                dist = np.linalg.norm(
                    np.array(ball_loc)[:2] - np.array(agent_loc)[:2])
                # trunk progress_reward to target_speed
                progress_reward = min(
                    self._target_speed,
                    (prev_dist - dist) / self._env.get_step_time())
                prev_dist = dist
                if dist < 0.3:
                    dir = np.array([math.cos(dir[2]), math.sin(dir[2])])
                    goal_dir = (np.array(ball_loc[0:2]) - np.array(
                        agent_loc[0:2])) / dist
                    dot = sum(dir * goal_dir)
                    if dot > 0.707:
                        # within 45 degrees of the agent direction
                        hitted_ball = True
                agent_sentence = yield TeacherAction(reward=progress_reward)
            else:
                goal_loc, _ = goal.get_pose()
                ball_loc, _ = ball.get_pose()
                dist = np.linalg.norm(
                    np.array(ball_loc)[:2] - np.array(goal_loc)[:2])
                if dist < self._success_distance_thresh:
                    agent_sentence = yield TeacherAction(
                        reward=100.0, sentence="well done", done=True)
                else:
                    agent_sentence = yield TeacherAction(
                        reward=self._target_speed + 3 - dist / init_goal_dist)
        yield TeacherAction(reward=-1.0, sentence="failed", done=True)

    def task_specific_observation(self, agent):
        """
        Args:
            agent (GazeboAgent): the agent
        Returns:
            np.array, the extra observations will be added into the observation
        """
        return self._get_states_of_model_list(['ball', 'goal'])

    def _move_ball(self, ball, goal_loc):
        range = self._random_range
        while True:
            loc = (random.random() * range - range / 2,
                   random.random() * range - range / 2, 0)
            if np.linalg.norm(loc - goal_loc) > self._success_distance_thresh:
                break
        ball.set_pose((loc, (0, 0, 0)))


@gin.configurable
class Reaching3D(Task):
    """
    A task to reach a random 3D position with the end effector of a robot arm.
    An optional distance based reward shaping can be used.
    This task is only compatible for Agent kuka_lwr_4plus.
    """

    def __init__(self,
                 env,
                 max_steps,
                 random_range=0.65,
                 success_distance_thresh=0.1,
                 reward_shaping=True,
                 reward_weight=1.0):
        """
        Args:
            env (gym.Env): an instance of Environment
            max_steps (int): episode will end if not reaching goal in so many steps
            random_range (float): the goal's random position range
            success_distance_thresh (float): the goal is reached if it's within this distance to the agent
            reward_shaping (bool): if false, the reward is -1/0/1, otherwise the 0 case will be replaced
                with negative distance to goal.
            reward_weight (float): the weight of the reward
        """
        super().__init__(
            env=env, max_steps=max_steps, reward_weight=reward_weight)
        assert self._agent.type == 'kuka_lwr_4plus', "Reaching3D Task only support kuka_lwr_4plus for now"
        self._reaching_link = '::lwr_arm_6_link'
        self._random_range = random_range
        self._success_distance_thresh = success_distance_thresh
        self._reward_shaping = reward_shaping
        self._env.insert_model(model="goal_indicator")
        self._goal = self._world.get_model('goal_indicator')

    def run(self):
        """ Start a teaching episode for this task. """
        agent_sentence = yield
        goal_loc, _ = self._goal.get_pose()
        reaching_loc, _ = self._agent.get_link_pose(self._agent.type +
                                                    self._reaching_link)
        self._move_goal(self._goal, np.array(reaching_loc))
        steps = 0
        while steps < self._max_steps:
            steps += 1
            reaching_loc, _ = self._agent.get_link_pose(self._agent.type +
                                                        self._reaching_link)
            goal_loc, _ = self._goal.get_pose()
            dist = np.linalg.norm(np.array(goal_loc) - np.array(reaching_loc))
            if dist < self._success_distance_thresh:
                agent_sentence = yield TeacherAction(
                    reward=1.0, sentence="well done", done=True)
            else:
                reward = (-dist) if self._reward_shaping else 0
                agent_sentence = yield TeacherAction(reward=reward, done=False)
        yield TeacherAction(reward=-1.0, sentence="failed", done=True)

    def _move_goal(self, goal, agent_loc):
        while True:
            r = 0.15 + random.random() * self._random_range
            theta = random.random() * 2 * np.pi
            phi = (random.random() - 0.5) * np.pi
            loc = (r * np.sin(phi) * np.cos(theta),
                   r * np.sin(phi) * np.sin(theta), 0.2 + np.cos(phi))
            if np.linalg.norm(loc - agent_loc) > self._success_distance_thresh:
                break
        goal.set_pose((loc, (0, 0, 0)))

    def task_specific_observation(self, agent):
        """
        Args:
            agent (GazeboAgent): the agent
        Returns:
            np.array, the extra observations will be added into the observation
        """
        goal_loc, _ = self._goal.get_pose()
        reaching_loc, _ = agent.get_link_pose(self._agent.type +
                                              self._reaching_link)
        return np.array([goal_loc, reaching_loc]).flatten()<|MERGE_RESOLUTION|>--- conflicted
+++ resolved
@@ -310,28 +310,12 @@
             goal_dir = (goal_loc[0:2] - loc[0:2]) / dist
             dot = sum(dir * goal_dir)
 
-<<<<<<< HEAD
-            distraction_penalty = 0
-            if self._distraction_penalty_distance_thresh > 0 and self._distraction_list:
-                for obj_name in self._distraction_list:
-                    obj = self._world.get_model(obj_name)
-                    if obj:
-                        obj_loc, obj_dir = obj.get_pose()
-                        obj_loc = np.array(obj_loc)
-                        distraction_dist = np.linalg.norm(loc - obj_loc)
-                        if distraction_dist < self._distraction_penalty_distance_thresh:
-                            distraction_penalty += self._distraction_penalty
-
-            if dist < self._success_distance_thresh and (
-                (dot > 0.707) or (not self._success_with_angle_requirement)):
-=======
             distraction_penalty, prev_min_dist_to_distraction = (
                 self._get_distraction_penalty(
                     loc, dot, prev_min_dist_to_distraction))
 
             if dist < self._success_distance_thresh and (
                 not self._success_with_angle_requirement or dot > 0.707):
->>>>>>> 9c9abcde
                 # within 45 degrees of the agent direction
                 reward = 1.0 - distraction_penalty
                 self._push_reward_queue(max(reward, 0))
