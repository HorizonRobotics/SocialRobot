# Copyright (c) 2019 Horizon Robotics. All Rights Reserved.
#
# Licensed under the Apache License, Version 2.0 (the "License");
# you may not use this file except in compliance with the License.
# You may obtain a copy of the License at
#
#      http://www.apache.org/licenses/LICENSE-2.0
#
# Unless required by applicable law or agreed to in writing, software
# distributed under the License is distributed on an "AS IS" BASIS,
# WITHOUT WARRANTIES OR CONDITIONS OF ANY KIND, either express or implied.
# See the License for the specific language governing permissions and
# limitations under the License.
"""
A variety of teacher tasks.
"""

import math
import numpy as np
import os
import random

import social_bot
from social_bot import teacher
from social_bot.teacher import TeacherAction
import social_bot.pygazebo as gazebo

from absl import logging


class GoalTask(teacher.Task):
    """
    A simple teacher task to find a goal.
    For this task, the agent will receive reward 1 when it is close enough to the goal.
    If it is moving away from the goal too much or still not close to the goal after max_steps,
    it will get reward -1.
    """

    def __init__(self,
                 max_steps=500,
                 goal_name="goal",
                 success_distance_thresh=0.5,
                 fail_distance_thresh=0.5,
                 sparse_reward=True,
                 random_range=2.0):
        """
        Args:
            max_steps (int): episode will end if not reaching gaol in so many steps
            goal_name (string): name of the goal in the world
            success_distance_thresh (float): the goal is reached if it's within this distance to the agent
            fail_distance_thresh (float): if the agent moves away from the goal more than this distance,
                it's considered a failure and is given reward -1
            sparse_reward (bool): if true, the reward is -1/0/1, otherwise the 0 case will be replaced
                with normalized distance the agent get closer to goal.
            random_range (float): the goal's random position range
        """
        super().__init__()
        self._goal_name = goal_name
        self._success_distance_thresh = success_distance_thresh
        self._fail_distance_thresh = fail_distance_thresh
        self._max_steps = max_steps
        self._sparse_reward = sparse_reward
        self._random_range = random_range
        self.task_vocab = ['hello', 'goal', 'well', 'done', 'failed', 'to']

    def run(self, agent, world):
        """
        Start a teaching episode for this task.
        Args:
            agent (pygazebo.Agent): the learning agent
            world (pygazebo.World): the simulation world
        """
        agent_sentence = yield
        agent.reset()
        goal = world.get_agent(self._goal_name)
        loc, dir = agent.get_pose()
        loc = np.array(loc)
        self._move_goal(goal, loc)
        steps_since_last_reward = 0
        while steps_since_last_reward < self._max_steps:
            steps_since_last_reward += 1
            loc, dir = agent.get_pose()
            goal_loc, _ = goal.get_pose()
            loc = np.array(loc)
            goal_loc = np.array(goal_loc)
            dist = np.linalg.norm(loc - goal_loc)
            # dir from get_pose is (roll, pitch, roll)
            dir = np.array([math.cos(dir[2]), math.sin(dir[2])])
            goal_dir = (goal_loc[0:2] - loc[0:2]) / dist
            dot = sum(dir * goal_dir)
            if dist < self._success_distance_thresh and dot > 0.707:
                # within 45 degrees of the agent direction
                logging.debug("loc: " + str(loc) + " goal: " +
                                str(goal_loc) + "dist: " + str(dist))
                agent_sentence = yield TeacherAction(
                    reward=1.0, sentence="well done", done=False)
                steps_since_last_reward = 0
                self._move_goal(goal, loc)
            elif dist > self._initial_dist + self._fail_distance_thresh:
                logging.debug("loc: " + str(loc) + " goal: " + str(goal_loc) +
                              "dist: " + str(dist))
                yield TeacherAction(reward=-1.0, sentence="failed", done=True)
            else:
                if self._sparse_reward:
                    reward = 0
                else:
                    reward = (self._prev_dist - dist) / self._initial_dist
                self._prev_dist = dist
                agent_sentence = yield TeacherAction(
                    reward=reward,
                    sentence=self._goal_name)
        logging.debug("loc: " + str(loc) + " goal: " + str(goal_loc) +
                      "dist: " + str(dist))
        yield TeacherAction(reward=-1.0, sentence="failed", done=True)

    def _move_goal(self, goal, agent_loc):
        range = self._random_range
        while True:
            loc = (random.random() * range - range / 2,
                   random.random() * range - range / 2, 0)
            self._initial_dist = np.linalg.norm(loc - agent_loc)
            if self._initial_dist > self._success_distance_thresh:
                break
<<<<<<< HEAD
        self._prev_dist = self._initial_dist
=======
        goal.reset()
>>>>>>> 10ee3ff3
        goal.set_pose((loc, (0, 0, 0)))

    def get_goal_name(self):
        """
        Args:
            None
        Returns:
            Goal's name at this episode
        """
        return self._goal_name

    def set_goal_name(self, goal_name):
        """
        Args:
            Goal's name
        Returns:
            None
        """
        logging.debug('Setting Goal to %s', goal_name)
        self._goal_name = goal_name
<|MERGE_RESOLUTION|>--- conflicted
+++ resolved
@@ -121,11 +121,8 @@
             self._initial_dist = np.linalg.norm(loc - agent_loc)
             if self._initial_dist > self._success_distance_thresh:
                 break
-<<<<<<< HEAD
         self._prev_dist = self._initial_dist
-=======
         goal.reset()
->>>>>>> 10ee3ff3
         goal.set_pose((loc, (0, 0, 0)))
 
     def get_goal_name(self):
