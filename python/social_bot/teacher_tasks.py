# Copyright (c) 2019 Horizon Robotics. All Rights Reserved.
#
# Licensed under the Apache License, Version 2.0 (the "License");
# you may not use this file except in compliance with the License.
# You may obtain a copy of the License at
#
#      http://www.apache.org/licenses/LICENSE-2.0
#
# Unless required by applicable law or agreed to in writing, software
# distributed under the License is distributed on an "AS IS" BASIS,
# WITHOUT WARRANTIES OR CONDITIONS OF ANY KIND, either express or implied.
# See the License for the specific language governing permissions and
# limitations under the License.
"""
A variety of teacher tasks.
"""

from collections import deque
import math
import numpy as np
import os
import gin
import itertools
import time
import random
import json

import social_bot
from social_bot import teacher
from social_bot.teacher import TeacherAction
import social_bot.pygazebo as gazebo

from absl import logging

@gin.configurable
class GoalTask(teacher.Task):
    """
    A simple teacher task to find a goal.
    For this task, the agent will receive reward 1 when it is close enough to the goal.
    If it is moving away from the goal too much or still not close to the goal after max_steps,
    it will get reward -1.
    """

    def __init__(self,
                 max_steps=500,
                 goal_name="goal",
                 success_distance_thresh=0.5,
                 fail_distance_thresh=0.5,
                 distraction_penalty_distance_thresh=0,
                 distraction_penalty=0.5,
                 sparse_reward=True,
                 random_range=2.0,
                 use_curriculum_training=False,
                 start_range=0,
                 increase_range_by_percent=50.,
                 reward_thresh_to_increase_range=0.4,
                 percent_full_range_in_curriculum=0.1,
                 max_reward_q_length=100,
                 reward_weight=1.0):
        """
        Args:
            max_steps (int): episode will end if not reaching gaol in so many steps
            goal_name (string): name of the goal in the world
            success_distance_thresh (float): the goal is reached if it's within this distance to the agent
            fail_distance_thresh (float): if the agent moves away from the goal more than this distance,
                it's considered a failure and is given reward -1
            distraction_penalty_distance_thresh (float): if positive, penalize agent getting too close
                to distraction objects (objects that are not the goal itself)
            distraction_penalty (float): positive float of how much to penalize getting too close to
                distraction objects
            sparse_reward (bool): if true, the reward is -1/0/1, otherwise the 0 case will be replaced
                with normalized distance the agent get closer to goal.
            random_range (float): the goal's random position range
            use_curriculum_training (bool): when true, use curriculum in goal task training
            start_range (float): for curriculum learning, the starting random_range to set the goal
            increase_range_by_percent (float): for curriculum learning, how much to increase random range
                every time agent reached the specified amount of reward.
            reward_thresh_to_increase_range (float): for curriculum learning, how much reward to reach
                before the teacher increases random range.
            percent_full_range_in_curriculum (float): if above 0, randomly throw in x% of training examples
                where random_range is the full range instead of the easier ones in the curriculum.
            max_reward_q_length (int): how many recent rewards to consider when estimating agent accuracy.
            reward_weight (float): the weight of the reward, is used in multi-task case
        """
        super().__init__()
        self._goal_name = goal_name
        self._success_distance_thresh = success_distance_thresh
        self._fail_distance_thresh = fail_distance_thresh
        self._distraction_penalty_distance_thresh = distraction_penalty_distance_thresh
        self._distraction_penalty = distraction_penalty
        self._max_steps = max_steps
        self._sparse_reward = sparse_reward
        self._use_curriculum_training = use_curriculum_training
        self._start_range = start_range
        self._is_full_range_in_curriculum = False
        self.reward_weight = reward_weight
        if self.should_use_curriculum_training():
            logging.info("Setting random_range to %f", self._start_range)
            self._orig_random_range = random_range
            self._random_range = start_range
            self._max_reward_q_length = max_reward_q_length
            self._q = deque(maxlen=max_reward_q_length)
            self._reward_thresh_to_increase_range = reward_thresh_to_increase_range
            self._increase_range_by_percent = increase_range_by_percent
            self._percent_full_range_in_curriculum = percent_full_range_in_curriculum
        else:
            self._random_range = random_range
        self.task_vocab = ['hello', 'goal', 'well', 'done', 'failed', 'to']

    def should_use_curriculum_training(self):
        return (self._use_curriculum_training
                and self._start_range >= self._success_distance_thresh * 1.2)

    def _push_reward_queue(self, value):
        if (not self.should_use_curriculum_training()
                or self._is_full_range_in_curriculum):
            return
        self._q.append(value)
        if (value > 0 and len(self._q) == self._max_reward_q_length
                and sum(self._q) >= self._max_reward_q_length *
                self._reward_thresh_to_increase_range):
            self._random_range *= 1. + self._increase_range_by_percent
            if self._random_range > self._orig_random_range:
                self._random_range = self._orig_random_range
            logging.info("Raising random_range to %f", self._random_range)
            self._q.clear()

    def get_random_range(self):
        return self._random_range

    def run(self, agent, world, distractions=None):
        """
        Start a teaching episode for this task.
        Args:
            agent (pygazebo.Agent): the learning agent
            world (pygazebo.World): the simulation world
        """
        agent_sentence = yield
        agent.reset()
        goal = world.get_agent(self._goal_name)
        loc, dir = agent.get_pose()
        loc = np.array(loc)
        self._move_goal(goal, loc)
        steps_since_last_reward = 0
        while steps_since_last_reward < self._max_steps:
            steps_since_last_reward += 1
            loc, dir = agent.get_pose()
            goal_loc, _ = goal.get_pose()
            loc = np.array(loc)
            goal_loc = np.array(goal_loc)
            dist = np.linalg.norm(loc - goal_loc)
            # dir from get_pose is (roll, pitch, roll)
            dir = np.array([math.cos(dir[2]), math.sin(dir[2])])
            goal_dir = (goal_loc[0:2] - loc[0:2]) / dist
            dot = sum(dir * goal_dir)

            distraction_penalty = 0
            if self._distraction_penalty_distance_thresh > 0 and distractions:
                for obj_name in distractions:
                    obj = world.get_agent(obj_name)
                    if obj:
                        obj_loc, obj_dir = obj.get_pose()
                        obj_loc = np.array(obj_loc)
                        distraction_dist = np.linalg.norm(loc - obj_loc)
                        if distraction_dist < self._distraction_penalty_distance_thresh:
                            distraction_penalty += self._distraction_penalty

            if dist < self._success_distance_thresh and dot > 0.707:
                # within 45 degrees of the agent direction
                reward = 1.0 - distraction_penalty
                self._push_reward_queue(reward)
                logging.debug("loc: " + str(loc) + " goal: " + str(goal_loc) +
                              "dist: " + str(dist))
                agent_sentence = yield TeacherAction(
                    reward=reward, sentence="well done", done=False)
                steps_since_last_reward = 0
                self._move_goal(goal, loc)
            elif dist > self._initial_dist + self._fail_distance_thresh:
                reward = -1.0 - distraction_penalty
                self._push_reward_queue(0)
                logging.debug("loc: " + str(loc) + " goal: " + str(goal_loc) +
                              "dist: " + str(dist))
                yield TeacherAction(reward=reward, sentence="failed", done=True)
            else:
                if self._sparse_reward:
                    reward = 0
                else:
                    reward = (self._prev_dist - dist) / self._initial_dist
                reward=reward - distraction_penalty
                self._push_reward_queue(reward)
                self._prev_dist = dist
                agent_sentence = yield TeacherAction(
                    reward=reward, sentence=self._goal_name)
        logging.debug("loc: " + str(loc) + " goal: " + str(goal_loc) +
                      "dist: " + str(dist))
        self._push_reward_queue(0)
        yield TeacherAction(reward=-1.0, sentence="failed", done=True)

    def _move_goal(self, goal, agent_loc):
        if (self.should_use_curriculum_training()
                and self._percent_full_range_in_curriculum > 0
                and random.random() < self._percent_full_range_in_curriculum):
            range = self._orig_random_range
            self._is_full_range_in_curriculum = True
        else:
            range = self._random_range
            self._is_full_range_in_curriculum = False
        while True:
            loc = (random.random() * range - range / 2,
                   random.random() * range - range / 2, 0)
            self._initial_dist = np.linalg.norm(loc - agent_loc)
            if self._initial_dist > self._success_distance_thresh:
                break
        self._prev_dist = self._initial_dist
        goal.reset()
        goal.set_pose((loc, (0, 0, 0)))

    def get_goal_name(self):
        """
        Args:
            None
        Returns:
            Goal's name at this episode
        """
        return self._goal_name

    def set_goal_name(self, goal_name):
        """
        Args:
            Goal's name
        Returns:
            None
        """
        logging.debug('Setting Goal to %s', goal_name)
        self._goal_name = goal_name


@gin.configurable
class GoalWithDistractionTask(GoalTask):
    """
    A more complex goal task to find a goal on play ground.
    The goal of this task is to train the agent to navigate to an object.
    The name of the object is provided by the teacher. In each
    episode, the location of the goal object is randomly chosen.
    """

    def __init__(self,
                 max_steps=500,
                 goal_name="ball",
                 success_distance_thresh=0.5,
                 fail_distance_thresh=3,
                 random_range=10.0,
                 random_goal=False,
                 sparse_reward=True,
                 use_curriculum_training=False,
                 start_range=0,
                 increase_range_by_percent=50.,
                 reward_thresh_to_increase_range=0.4,
                 percent_full_range_in_curriculum=0.1,
                 max_reward_q_length=100,
                 reward_weight=1.0):
        """
        Args:
            max_steps (int): episode will end if not reaching goal in so many steps, typically should be
                higher than max_episode_steps when register to gym, so that return of last step could be
                handled correctly
            goal_name (string): name of the goal in the world
            success_distance_thresh (float): the goal is reached if it's within this distance to the agent
            fail_distance_thresh (float): if the agent moves away from the goal more than this distance,
                it's considered a failure and is givne reward -1
            random_range (float): the goal's random position range
            sparse_reward (bool): if true, the reward is -1/0/1, otherwise the 0 case will be replaced
                with normalized distance the agent get closer to goal.
            random_goal (bool): if ture, teacher will randomly select goal from the object list each episode
            use_curriculum_training (bool): when true, use curriculum in goal task training
            start_range (float): for curriculum learning, the starting random_range to set the goal
                Enables curriculum learning if start_range > 1.2 * success_distance_thresh.
                NOTE: Because curriculum learning is implemented using teacher in the environment,
                currently teacher status are not stored in model checkpoints.  Resuming is not supported.
            increase_range_by_percent (float): for curriculum learning, how much to increase random range
                every time agent reached the specified amount of reward.
            reward_thresh_to_increase_range (float): for curriculum learning, how much reward to reach
                before the teacher increases random range.
            percent_full_range_in_curriculum (float): if above 0, randomly throw in x% of training examples
                where random_range is the full range instead of the easier ones in the curriculum.
            max_reward_q_length (int): how many recent rewards to consider when estimating agent accuracy.
        """
        assert goal_name is not None, "Goal name needs to be set, not None."
        super().__init__(
            max_steps=max_steps,
            goal_name=goal_name,
            success_distance_thresh=success_distance_thresh,
            fail_distance_thresh=fail_distance_thresh,
            sparse_reward=sparse_reward,
            random_range=random_range,
            use_curriculum_training=use_curriculum_training,
            start_range=start_range,
            increase_range_by_percent=increase_range_by_percent,
            reward_thresh_to_increase_range=reward_thresh_to_increase_range,
            percent_full_range_in_curriculum=percent_full_range_in_curriculum,
            max_reward_q_length=max_reward_q_length)
        self._random_goal = random_goal
        self._objects_to_insert = [
            'coke_can', 'table', 'bookshelf', 'car_wheel', 'plastic_cup',
            'beer', 'hammer'
        ]
        self._goals = self._objects_to_insert
        if self._random_goal:
            self._goals = self._goal_name.split(',')
<<<<<<< HEAD
        logging.info("goal_name %s, random_goal %d, fail_distance_thresh %f,",
                     self._goal_name, self._random_goal, fail_distance_thresh)
        if self.should_use_curriculum_training():
=======
        logging.info("goal_name %s, random_goal %d, random_range %d," +
            " fail_distance_thresh %f,", self._goal_name, self._random_goal,
            self._random_range, fail_distance_thresh)
        if GoalTask.should_use_curriculum_training(self):
>>>>>>> 88be070b
            logging.info("start_range %f, reward_thresh_to_increase_range %f",
                         self._start_range,
                         self._reward_thresh_to_increase_range)
        self._pos_list = list(itertools.product(range(-5, 5), range(-5, 5)))
        self._pos_list.remove((0, 0))
        self.reward_weight = reward_weight
<<<<<<< HEAD
        self.task_vocab = self.task_vocab + [goal_name]
        self.task_vocab = self.task_vocab + self._objects_to_insert
=======
        self.task_vocab += self._objects_in_world + self._objects_to_insert
>>>>>>> 88be070b

    def setup(self, world, agent_name, env):
        """
        Setting things up during the initialization
        """
        super().setup(world, agent_name, env)
        self._insert_objects(self._objects_to_insert)

    def run(self, agent, world):
        self._random_move_objects()
        if self._random_goal:
            random_id = random.randrange(len(self._goals))
            self.set_goal_name(self._goals[random_id])
<<<<<<< HEAD
        yield from super().run(agent, world)
=======
        yield from GoalTask.run(self, agent, world,
            distractions=self._objects_to_insert)
>>>>>>> 88be070b

    def _insert_objects(self, object_list):
        obj_num = len(object_list)
        for obj_id in range(obj_num):
            model_name = object_list[obj_id]
            self._world.insertModelFile('model://' + model_name)
            logging.debug('model ' + model_name + ' inserted')
            self._world.step(20)
            # Sleep for a while waiting for Gazebo server to finish the inserting
            # operation. Or the model may not be completely inserted, boost will
            # throw 'px!=0' error when set_pose/get_pose of the model is called
            time.sleep(0.2)

    def _random_move_objects(self, random_range=10.0):
        obj_num = len(self._objects_to_insert)
        obj_pos_list = random.sample(self._pos_list, obj_num)
        for obj_id in range(obj_num):
            model_name = self._objects_to_insert[obj_id]
            loc = (obj_pos_list[obj_id][0], obj_pos_list[obj_id][1], 0)
            pose = (np.array(loc), (0, 0, 0))
            self._world.get_model(model_name).set_pose(pose)

    def task_specific_observation(self):
        """
        Args:
            None
        Returns:
            np.array of the extra observations should be added into the
            observation besides self states, for the non-image case
        """
        goal = self._world.get_model(self._goal_name)
        return np.array(goal.get_pose()[0]).flatten()


@gin.configurable
class ICubAuxiliaryTask(teacher.Task):
    """
    An auxiliary task spicified for iCub, to keep the agent from falling down
        and to encourage the agent walk
    """

    def __init__(self,
                 target=None,
                 agent_init_pos=(0, 0),
                 agent_pos_random_range=0,
                 reward_weight=1.0):
        """
        Args:
            reward_weight (float): the weight of the reward, should be tuned
                accroding to reward range of other tasks 
            target (string): this is the target icub should face towards, since
                you may want the agent interact with something
            agent_init_pos (tuple): the expected initial position of the agent
            pos_random_range (float): random range of the initial position
        """
        super().__init__()
        self.reward_weight = reward_weight
        self.task_vocab = ['icub']
        self._target_name = target
        self._pre_agent_pos = np.array([0, 0, 0], dtype=np.float32)
        self._agent_init_pos = agent_init_pos
        self._random_range = agent_pos_random_range

    def setup(self, world, agent_name, env):
        """
        Setting things up during the initialization
        """
        super().setup(world, agent_name, env)
        if self._target_name:
            self._target = world.get_agent(self._target_name)
        with open(
                os.path.join(social_bot.get_model_dir(), "agent_cfg.json"),
                'r') as cfg_file:
            agent_cfgs = json.load(cfg_file)
        self._joints = agent_cfgs[self._agent_name]['control_joints']

    def run(self, agent, world):
        """
        Start a teaching episode for this task.
        Args:
            agent (pygazebo.Agent): the learning agent 
            world (pygazebo.World): the simulation world
        """
        self._pre_agent_pos = self.get_icub_extra_obs(agent)[:3]
        agent_sentence = yield
        done = False
        # set icub random initial pose
        x = self._agent_init_pos[0] + random.random() * self._random_range
        y = self._agent_init_pos[1] + random.random() * self._random_range
        orient = (random.random() - 0.5) * np.pi
        agent.set_pose((np.array([x, y, 0.6]), np.array([0, 0, orient])))
        while not done:
            # reward for not falling (alive reward)
            agent_height = np.array(agent.get_link_pose('iCub::head'))[0][2]
            done = agent_height < 0.7  # fall down
            standing_reward = agent_height
            # movement cost, to avoid uncessary movements
            joint_pos = []
            for joint_name in self._joints:
                joint_state = self._agent.get_joint_state(joint_name)
                joint_pos.append(joint_state.get_positions())
            joint_pos = np.array(joint_pos).flatten()
            movement_cost = np.sum(np.abs(joint_pos)) / joint_pos.shape[0]
            # orientation cost, the agent should face towards the target
            if self._target_name:
                agent_pos = self.get_icub_extra_obs(agent)[:3]
                head_angle = self._get_angle_to_target(agent_pos, 'iCub::head')
                root_angle = self._get_angle_to_target(agent_pos,
                                                       'iCub::root_link')
                l_foot_angle = self._get_angle_to_target(
                    agent_pos, 'iCub::l_leg::l_foot', np.pi)
                r_foot_angle = self._get_angle_to_target(
                    agent_pos, 'iCub::r_leg::r_foot', np.pi)
                orient_cost = (np.abs(head_angle) + np.abs(root_angle) +
                               np.abs(l_foot_angle) + np.abs(r_foot_angle)) / 4
            else:
                orient_cost = 0
            # sum all
            reward = standing_reward - 0.5 * movement_cost - 0.2 * orient_cost
            agent_sentence = yield TeacherAction(reward=reward, done=done)

    @staticmethod
    def get_icub_extra_obs(icub_agent):
        """
        Get contacts_to_ground, pose of key ponit of icub and center of them.
        A static method, other task can use this to get additional icub info.
        Args:
            the agent
        Returns:
            np.array of the extra observations of icub, including average pos
        """

        def _get_contacts_to_ground(icub_agent, contacts_sensor):
            contacts = icub_agent.get_collisions(contacts_sensor)
            for collision in contacts:
                if collision[1] == 'ground_plane::link::collision':
                    return True
            return False

        root_pose = np.array(
            icub_agent.get_link_pose('iCub::root_link')).flatten()
        chest_pose = np.array(
            icub_agent.get_link_pose('iCub::chest')).flatten()
        l_foot_pose = np.array(
            icub_agent.get_link_pose('iCub::l_leg::l_foot')).flatten()
        r_foot_pose = np.array(
            icub_agent.get_link_pose('iCub::r_leg::r_foot')).flatten()
        foot_contacts = np.array([
            _get_contacts_to_ground(icub_agent, "l_foot_contact_sensor"),
            _get_contacts_to_ground(icub_agent, "r_foot_contact_sensor")
        ]).astype(np.float32)
        average_pos = np.sum([
            root_pose[0:3], chest_pose[0:3], l_foot_pose[0:3], r_foot_pose[0:3]
        ],
                             axis=0) / 4.0
        obs = np.concatenate((average_pos, root_pose, chest_pose, l_foot_pose,
                              r_foot_pose, foot_contacts))
        return obs

    def _get_angle_to_target(self, agent_pos, link_name, offset=0):
        """
        Get angle from a icub link, relative to target.
        Args:
            agent_pos (numpay array): the pos of agent
            link_name (string): link name of the agent
            offset (float): the yaw offset of link, for some links have initial internal rotation
        Returns:
            float, angle to target
        """
        yaw = self._agent.get_link_pose(link_name)[1][2]
        yaw = (yaw + offset) % (
            2 * np.pi
        ) - np.pi  # model icub has a globle built-in 180 degree rotation
        target_pos, _ = self._target.get_pose()
        walk_target_theta = np.arctan2(target_pos[1] - agent_pos[1],
                                       target_pos[0] - agent_pos[0])
        angle_to_target = walk_target_theta - yaw
        # wrap the range to [-pi, pi)
        angle_to_target = (angle_to_target + np.pi) % (2 * np.pi) - np.pi
        return angle_to_target

    def task_specific_observation(self):
        """
        Args:
            None
        Returns:
            np.array of the extra observations should be added into the
            observation besides self states, for the non-image case
        """
        icub_extra_obs = self.get_icub_extra_obs(self._agent)
        if self._target_name:
            agent_pos = icub_extra_obs[:3]
            agent_speed = (agent_pos - self._pre_agent_pos) / self._env.get_step_time()
            self._pre_agent_pos = agent_pos
            yaw = self._agent.get_link_pose('iCub::root_link')[1][2]
            angle_to_target = self._get_angle_to_target(
                agent_pos, 'iCub::root_link')
            rot_minus_yaw = np.array([[np.cos(-yaw), -np.sin(-yaw), 0],
                                      [np.sin(-yaw),
                                       np.cos(-yaw), 0], [0, 0, 1]])
            vx, vy, vz = np.dot(rot_minus_yaw,
                                agent_speed)  # rotate to agent view
            orientation_ob = np.array(
                [np.sin(angle_to_target),
                 np.cos(angle_to_target), vx, vy, vz],
                dtype=np.float32)
            return np.concatenate([icub_extra_obs] + [orientation_ob])
        else:
            return icub_extra_obs


@gin.configurable
class KickingBallTask(GoalTask):
    """
    A simple task to kick a ball to the goal. Simple reward shaping is used to
    guide the agent run to the ball first:
        Agent will receive 100 when succefully kick the ball into the goal.
        Agent will receive the speed of getting closer to the ball before touching the
            ball within 45 degrees of agent direction. The reward is trunked within
            parameter target_speed.
        Agent will receive negative normalized distance from ball to goal after
            touching the ball within the direction. An offset of "target_speed + 1" is
            included since touching the goal must be better than not touching.
    """

    def __init__(self,
                 max_steps=500,
                 goal_name="goal",
                 success_distance_thresh=0.5,
                 fail_distance_thresh=0.5,
                 random_range=5.0,
                 target_speed=2.0,
                 reward_weight=1.0):
        """
        Args:
            max_steps (int): episode will end if not reaching goal in so many steps
            goal_name (string): name of the goal in the world
            success_distance_thresh (float): the goal is reached if it's within this distance to the agent
            fail_distance_thresh (float): if the agent moves away from the goal more than this distance,
                it's considered a failure and is given reward -1
            random_range (float): the goal's random position range
            target_speed (float): the target speed runing to the ball. The agent will receive no more 
                higher reward when its speed is higher than target_speed.
            reward_weight (float): the weight of the reward
        """
        super().__init__(
            max_steps=max_steps,
            goal_name=goal_name,
            fail_distance_thresh=fail_distance_thresh,
            random_range=random_range)
        self._goal_name = 'goal'
        self._success_distance_thresh = success_distance_thresh
        self._target_speed = target_speed
        self.reward_weight = reward_weight

    def setup(self, world, agent_name, env):
        """
        Setting things up during the initialization
        """
        super().setup(world, agent_name, env)
        goal_sdf = """
        <?xml version='1.0'?>
        <sdf version ='1.4'>
        <model name ='goal'>
            <static>1</static>
            <include>
                <uri>model://robocup_3Dsim_goal</uri>
            </include>
            <pose frame=''>-5.0 0 0 0 -0 3.14159265</pose>
        </model>
        </sdf>
        """
        self._world.insertModelFromSdfString(goal_sdf)
        time.sleep(0.2)
        self._world.step(20)

    def run(self, agent, world):
        """
        Start a teaching episode for this task.
        Args:
            agent (pygazebo.Agent): the learning agent
            world (pygazebo.World): the simulation world
        """
        agent_sentence = yield
        goal = world.get_agent(self._goal_name)
        ball = world.get_agent('ball')
        goal_loc, dir = goal.get_pose()
        self._move_goal(ball, np.array(goal_loc))
        agent_loc, dir = agent.get_pose()
        ball_loc, _ = ball.get_pose()
        prev_dist = np.linalg.norm(
            np.array(ball_loc)[:2] - np.array(agent_loc)[:2])
        init_goal_dist = np.linalg.norm(
            np.array(ball_loc)[:2] - np.array(goal_loc)[:2])
        steps = 0
        hitted_ball = False
        while steps < self._max_steps:
            steps += 1
            if not hitted_ball:
                agent_loc, dir = agent.get_pose()
                if self._agent_name.find('icub') != -1:
                    # For agent icub, we need to use the average pos here
                    agent_loc = ICubAuxiliaryTask.get_icub_extra_obs(
                        self._agent)[:3]
                ball_loc, _ = ball.get_pose()
                dist = np.linalg.norm(
                    np.array(ball_loc)[:2] - np.array(agent_loc)[:2])
                # distance/step_time so that number is in m/s, trunk to target_speed
                progress_reward = min(self._target_speed,
                                      (prev_dist - dist) / self._env.get_step_time())
                prev_dist = dist
                if dist < 0.3:
                    dir = np.array([math.cos(dir[2]), math.sin(dir[2])])
                    goal_dir = (np.array(ball_loc[0:2]) - np.array(
                        agent_loc[0:2])) / dist
                    dot = sum(dir * goal_dir)
                    if dot > 0.707:
                        # within 45 degrees of the agent direction
                        hitted_ball = True
                agent_sentence = yield TeacherAction(reward=progress_reward)
            else:
                goal_loc, _ = goal.get_pose()
                ball_loc, _ = ball.get_pose()
                dist = np.linalg.norm(
                    np.array(ball_loc)[:2] - np.array(goal_loc)[:2])
                if dist < self._success_distance_thresh:
                    agent_sentence = yield TeacherAction(
                        reward=100.0, sentence="well done", done=True)
                else:
                    agent_sentence = yield TeacherAction(
                        reward=self._target_speed + 3 - dist / init_goal_dist)
        yield TeacherAction(reward=-1.0, sentence="failed", done=True)

    def task_specific_observation(self):
        model_list = [
            'ball',
            'goal',
        ]
        model_poss = []
        model_vels = []
        for model_id in range(len(model_list)):
            model = self._world.get_model(model_list[model_id])
            model_poss.append(model.get_pose()[0])
            model_vels.append(model.get_velocities()[0])
        model_poss = np.array(model_poss).flatten()
        model_vels = np.array(model_vels).flatten()
        return np.concatenate((model_poss, model_vels), axis=0)<|MERGE_RESOLUTION|>--- conflicted
+++ resolved
@@ -307,28 +307,18 @@
         self._goals = self._objects_to_insert
         if self._random_goal:
             self._goals = self._goal_name.split(',')
-<<<<<<< HEAD
-        logging.info("goal_name %s, random_goal %d, fail_distance_thresh %f,",
-                     self._goal_name, self._random_goal, fail_distance_thresh)
-        if self.should_use_curriculum_training():
-=======
         logging.info("goal_name %s, random_goal %d, random_range %d," +
             " fail_distance_thresh %f,", self._goal_name, self._random_goal,
             self._random_range, fail_distance_thresh)
-        if GoalTask.should_use_curriculum_training(self):
->>>>>>> 88be070b
+        if self.should_use_curriculum_training():
             logging.info("start_range %f, reward_thresh_to_increase_range %f",
                          self._start_range,
                          self._reward_thresh_to_increase_range)
         self._pos_list = list(itertools.product(range(-5, 5), range(-5, 5)))
         self._pos_list.remove((0, 0))
         self.reward_weight = reward_weight
-<<<<<<< HEAD
-        self.task_vocab = self.task_vocab + [goal_name]
-        self.task_vocab = self.task_vocab + self._objects_to_insert
-=======
+        self.task_vocab += [goal_name]
         self.task_vocab += self._objects_in_world + self._objects_to_insert
->>>>>>> 88be070b
 
     def setup(self, world, agent_name, env):
         """
@@ -342,12 +332,8 @@
         if self._random_goal:
             random_id = random.randrange(len(self._goals))
             self.set_goal_name(self._goals[random_id])
-<<<<<<< HEAD
-        yield from super().run(agent, world)
-=======
-        yield from GoalTask.run(self, agent, world,
+        yield from super().run(self, agent, world,
             distractions=self._objects_to_insert)
->>>>>>> 88be070b
 
     def _insert_objects(self, object_list):
         obj_num = len(object_list)
