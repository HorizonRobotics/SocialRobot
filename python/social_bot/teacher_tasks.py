# Copyright (c) 2019 Horizon Robotics. All Rights Reserved.
#
# Licensed under the Apache License, Version 2.0 (the "License");
# you may not use this file except in compliance with the License.
# You may obtain a copy of the License at
#
#      http://www.apache.org/licenses/LICENSE-2.0
#
# Unless required by applicable law or agreed to in writing, software
# distributed under the License is distributed on an "AS IS" BASIS,
# WITHOUT WARRANTIES OR CONDITIONS OF ANY KIND, either express or implied.
# See the License for the specific language governing permissions and
# limitations under the License.
"""
A variety of teacher tasks.
"""

from collections import deque
import math
import numpy as np
import os
import random

import social_bot
from social_bot import teacher
from social_bot.teacher import TeacherAction
import social_bot.pygazebo as gazebo

from absl import logging


class GoalTask(teacher.Task):
    """
    A simple teacher task to find a goal.
    For this task, the agent will receive reward 1 when it is close enough to the goal.
    If it is moving away from the goal too much or still not close to the goal after max_steps,
    it will get reward -1.
    """

    def __init__(self,
                 max_steps=500,
                 goal_name="goal",
                 success_distance_thresh=0.5,
                 fail_distance_thresh=0.5,
<<<<<<< HEAD
                 sparse_reward=True,
                 random_range=2.0):
=======
                 random_range=2.0,
                 use_curriculum_training=False,
                 start_range=0,
                 increase_range_by_percent=50.,
                 reward_thresh_to_increase_range=0.4,
                 percent_full_range_in_curriculum=0.1,
                 max_reward_q_length=100):
>>>>>>> 1751b974
        """
        Args:
            max_steps (int): episode will end if not reaching gaol in so many steps
            goal_name (string): name of the goal in the world
            success_distance_thresh (float): the goal is reached if it's within this distance to the agent
            fail_distance_thresh (float): if the agent moves away from the goal more than this distance,
                it's considered a failure and is given reward -1
            sparse_reward (bool): if true, the reward is -1/0/1, otherwise the 0 case will be replaced
                with normalized distance the agent get closer to goal.
            random_range (float): the goal's random position range
            use_curriculum_training (bool): when true, use curriculum in goal task training
            start_range (float): for curriculum learning, the starting random_range to set the goal
            increase_range_by_percent (float): for curriculum learning, how much to increase random range
                every time agent reached the specified amount of reward.
            reward_thresh_to_increase_range (float): for curriculum learning, how much reward to reach
                before the teacher increases random range.
            percent_full_range_in_curriculum (float): if above 0, randomly throw in x% of training examples
                where random_range is the full range instead of the easier ones in the curriculum.
            max_reward_q_length (int): how many recent rewards to consider when estimating agent accuracy.
        """
        super().__init__()
        self._goal_name = goal_name
        self._success_distance_thresh = success_distance_thresh
        self._fail_distance_thresh = fail_distance_thresh
        self._max_steps = max_steps
<<<<<<< HEAD
        self._sparse_reward = sparse_reward
        self._random_range = random_range
=======
        self._use_curriculum_training = use_curriculum_training
        self._start_range = start_range
        self._is_full_range_in_curriculum = False
        if self.should_use_curriculum_training():
            logging.info("Setting random_range to %f", self._start_range)
            self._orig_random_range = random_range
            self._random_range = start_range
            self._max_reward_q_length = max_reward_q_length
            self._q = deque(maxlen=max_reward_q_length)
            self._reward_thresh_to_increase_range = reward_thresh_to_increase_range
            self._increase_range_by_percent = increase_range_by_percent
            self._percent_full_range_in_curriculum = percent_full_range_in_curriculum
        else:
            self._random_range = random_range
>>>>>>> 1751b974
        self.task_vocab = ['hello', 'goal', 'well', 'done', 'failed', 'to']

    def should_use_curriculum_training(self):
        return (self._use_curriculum_training and
            self._start_range >= self._success_distance_thresh * 1.2)

    def _push_reward_queue(self, value):
        if (not self.should_use_curriculum_training() or
            self._is_full_range_in_curriculum):
            return
        self._q.append(value)
        if (value > 0 and len(self._q) == self._max_reward_q_length and
            sum(self._q) >= self._max_reward_q_length *
                self._reward_thresh_to_increase_range):
            self._random_range *= 1. + self._increase_range_by_percent
            if self._random_range > self._orig_random_range:
                self._random_range = self._orig_random_range
            logging.info("Raising random_range to %f", self._random_range)
            self._q.clear()

    def get_random_range(self):
        return self._random_range

    def run(self, agent, world):
        """
        Start a teaching episode for this task.
        Args:
            agent (pygazebo.Agent): the learning agent
            world (pygazebo.World): the simulation world
        """
        agent_sentence = yield
        agent.reset()
        goal = world.get_agent(self._goal_name)
        loc, dir = agent.get_pose()
        loc = np.array(loc)
        self._move_goal(goal, loc)
        steps_since_last_reward = 0
        while steps_since_last_reward < self._max_steps:
            steps_since_last_reward += 1
            loc, dir = agent.get_pose()
            goal_loc, _ = goal.get_pose()
            loc = np.array(loc)
            goal_loc = np.array(goal_loc)
            dist = np.linalg.norm(loc - goal_loc)
<<<<<<< HEAD
            # dir from get_pose is (roll, pitch, roll)
            dir = np.array([math.cos(dir[2]), math.sin(dir[2])])
            goal_dir = (goal_loc[0:2] - loc[0:2]) / dist
            dot = sum(dir * goal_dir)
            if dist < self._success_distance_thresh and dot > 0.707:
                # within 45 degrees of the agent direction
                logging.debug("loc: " + str(loc) + " goal: " +
                                str(goal_loc) + "dist: " + str(dist))
                agent_sentence = yield TeacherAction(
                    reward=1.0, sentence="well done", done=False)
                steps_since_last_reward = 0
                self._move_goal(goal, loc)
=======
            if dist < self._success_distance_thresh:
                # dir from get_pose is (roll, pitch, roll)
                dir = np.array([math.cos(dir[2]), math.sin(dir[2])])
                goal_dir = (goal_loc[0:2] - loc[0:2]) / dist
                dot = sum(dir * goal_dir)
                if dot > 0.707:
                    self._push_reward_queue(1)
                    # within 45 degrees of the agent direction
                    logging.debug("loc: " + str(loc) + " goal: " +
                                  str(goal_loc) + "dist: " + str(dist))
                    agent_sentence = yield TeacherAction(
                        reward=1.0, sentence="well done", done=False)
                    steps_since_last_reward = 0
                    self._move_goal(goal, loc)
                else:
                    agent_sentence = yield TeacherAction()
>>>>>>> 1751b974
            elif dist > self._initial_dist + self._fail_distance_thresh:
                self._push_reward_queue(0)
                logging.debug("loc: " + str(loc) + " goal: " + str(goal_loc) +
                              "dist: " + str(dist))
                yield TeacherAction(reward=-1.0, sentence="failed", done=True)
            else:
                if self._sparse_reward:
                    reward = 0
                else:
                    reward = (self._prev_dist - dist) / self._initial_dist
                self._prev_dist = dist
                agent_sentence = yield TeacherAction(
                    reward=reward,
                    sentence=self._goal_name)
        logging.debug("loc: " + str(loc) + " goal: " + str(goal_loc) +
                      "dist: " + str(dist))
        self._push_reward_queue(0)
        yield TeacherAction(reward=-1.0, sentence="failed", done=True)

    def _move_goal(self, goal, agent_loc):
        if (self.should_use_curriculum_training() and
            self._percent_full_range_in_curriculum > 0 and
            random.random() < self._percent_full_range_in_curriculum):
            range = self._orig_random_range
            self._is_full_range_in_curriculum = True
        else:
            range = self._random_range
            self._is_full_range_in_curriculum = False
        while True:
            loc = (random.random() * range - range / 2,
                   random.random() * range - range / 2, 0)
            self._initial_dist = np.linalg.norm(loc - agent_loc)
            if self._initial_dist > self._success_distance_thresh:
                break
        self._prev_dist = self._initial_dist
        goal.reset()
        goal.set_pose((loc, (0, 0, 0)))

    def get_goal_name(self):
        """
        Args:
            None
        Returns:
            Goal's name at this episode
        """
        return self._goal_name

    def set_goal_name(self, goal_name):
        """
        Args:
            Goal's name
        Returns:
            None
        """
        logging.debug('Setting Goal to %s', goal_name)
        self._goal_name = goal_name
<|MERGE_RESOLUTION|>--- conflicted
+++ resolved
@@ -42,10 +42,7 @@
                  goal_name="goal",
                  success_distance_thresh=0.5,
                  fail_distance_thresh=0.5,
-<<<<<<< HEAD
                  sparse_reward=True,
-                 random_range=2.0):
-=======
                  random_range=2.0,
                  use_curriculum_training=False,
                  start_range=0,
@@ -53,7 +50,6 @@
                  reward_thresh_to_increase_range=0.4,
                  percent_full_range_in_curriculum=0.1,
                  max_reward_q_length=100):
->>>>>>> 1751b974
         """
         Args:
             max_steps (int): episode will end if not reaching gaol in so many steps
@@ -79,10 +75,7 @@
         self._success_distance_thresh = success_distance_thresh
         self._fail_distance_thresh = fail_distance_thresh
         self._max_steps = max_steps
-<<<<<<< HEAD
         self._sparse_reward = sparse_reward
-        self._random_range = random_range
-=======
         self._use_curriculum_training = use_curriculum_training
         self._start_range = start_range
         self._is_full_range_in_curriculum = False
@@ -97,7 +90,6 @@
             self._percent_full_range_in_curriculum = percent_full_range_in_curriculum
         else:
             self._random_range = random_range
->>>>>>> 1751b974
         self.task_vocab = ['hello', 'goal', 'well', 'done', 'failed', 'to']
 
     def should_use_curriculum_training(self):
@@ -142,37 +134,19 @@
             loc = np.array(loc)
             goal_loc = np.array(goal_loc)
             dist = np.linalg.norm(loc - goal_loc)
-<<<<<<< HEAD
             # dir from get_pose is (roll, pitch, roll)
             dir = np.array([math.cos(dir[2]), math.sin(dir[2])])
             goal_dir = (goal_loc[0:2] - loc[0:2]) / dist
             dot = sum(dir * goal_dir)
             if dist < self._success_distance_thresh and dot > 0.707:
                 # within 45 degrees of the agent direction
+                self._push_reward_queue(1)
                 logging.debug("loc: " + str(loc) + " goal: " +
                                 str(goal_loc) + "dist: " + str(dist))
                 agent_sentence = yield TeacherAction(
                     reward=1.0, sentence="well done", done=False)
                 steps_since_last_reward = 0
                 self._move_goal(goal, loc)
-=======
-            if dist < self._success_distance_thresh:
-                # dir from get_pose is (roll, pitch, roll)
-                dir = np.array([math.cos(dir[2]), math.sin(dir[2])])
-                goal_dir = (goal_loc[0:2] - loc[0:2]) / dist
-                dot = sum(dir * goal_dir)
-                if dot > 0.707:
-                    self._push_reward_queue(1)
-                    # within 45 degrees of the agent direction
-                    logging.debug("loc: " + str(loc) + " goal: " +
-                                  str(goal_loc) + "dist: " + str(dist))
-                    agent_sentence = yield TeacherAction(
-                        reward=1.0, sentence="well done", done=False)
-                    steps_since_last_reward = 0
-                    self._move_goal(goal, loc)
-                else:
-                    agent_sentence = yield TeacherAction()
->>>>>>> 1751b974
             elif dist > self._initial_dist + self._fail_distance_thresh:
                 self._push_reward_queue(0)
                 logging.debug("loc: " + str(loc) + " goal: " + str(goal_loc) +
@@ -183,6 +157,7 @@
                     reward = 0
                 else:
                     reward = (self._prev_dist - dist) / self._initial_dist
+                self._push_reward_queue(reward)
                 self._prev_dist = dist
                 agent_sentence = yield TeacherAction(
                     reward=reward,
